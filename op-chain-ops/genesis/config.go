package genesis

import (
	"bytes"
	"encoding/json"
	"errors"
	"fmt"
	"math/big"
	"os"
	"path/filepath"

	"reflect"

	"github.com/ethereum/go-ethereum/common"
	"github.com/ethereum/go-ethereum/common/hexutil"
	gstate "github.com/ethereum/go-ethereum/core/state"
	"github.com/ethereum/go-ethereum/core/types"
	"github.com/ethereum/go-ethereum/log"
	"github.com/ethereum/go-ethereum/rpc"

	"github.com/ethereum-optimism/optimism/op-bindings/hardhat"
	"github.com/ethereum-optimism/optimism/op-bindings/predeploys"
	"github.com/ethereum-optimism/optimism/op-chain-ops/immutables"
	"github.com/ethereum-optimism/optimism/op-chain-ops/state"
	"github.com/ethereum-optimism/optimism/op-node/rollup"
	"github.com/ethereum-optimism/optimism/op-service/eth"
)

var (
	ErrInvalidDeployConfig     = errors.New("invalid deploy config")
	ErrInvalidImmutablesConfig = errors.New("invalid immutables config")
)

// DeployConfig represents the deployment configuration for an OP Stack chain.
// It is used to deploy the L1 contracts as well as create the L2 genesis state.
type DeployConfig struct {
	// L1StartingBlockTag is used to fill in the storage of the L1Block info predeploy. The rollup
	// config script uses this to fill the L1 genesis info for the rollup. The Output oracle deploy
	// script may use it if the L2 starting timestamp is nil, assuming the L2 genesis is set up
	// with this.
	L1StartingBlockTag *MarshalableRPCBlockNumberOrHash `json:"l1StartingBlockTag"`
	// L1ChainID is the chain ID of the L1 chain.
	L1ChainID uint64 `json:"l1ChainID"`
	// L2ChainID is the chain ID of the L2 chain.
	L2ChainID uint64 `json:"l2ChainID"`
	// L2BlockTime is the number of seconds between each L2 block.
	L2BlockTime uint64 `json:"l2BlockTime"`
	// FinalizationPeriodSeconds represents the number of seconds before an output is considered
	// finalized. This impacts the amount of time that withdrawals take to finalize and is
	// generally set to 1 week.
	FinalizationPeriodSeconds uint64 `json:"finalizationPeriodSeconds"`
	// MaxSequencerDrift is the number of seconds after the L1 timestamp of the end of the
	// sequencing window that batches must be included, otherwise L2 blocks including
	// deposits are force included.
	MaxSequencerDrift uint64 `json:"maxSequencerDrift"`
	// SequencerWindowSize is the number of L1 blocks per sequencing window.
	SequencerWindowSize uint64 `json:"sequencerWindowSize"`
	// ChannelTimeout is the number of L1 blocks that a frame stays valid when included in L1.
	ChannelTimeout uint64 `json:"channelTimeout"`
	// P2PSequencerAddress is the address of the key the sequencer uses to sign blocks on the P2P layer.
	P2PSequencerAddress common.Address `json:"p2pSequencerAddress"`
	// BatchInboxAddress is the L1 account that batches are sent to.
	BatchInboxAddress common.Address `json:"batchInboxAddress"`
	// BatchSenderAddress represents the initial sequencer account that authorizes batches.
	// Transactions sent from this account to the batch inbox address are considered valid.
	BatchSenderAddress common.Address `json:"batchSenderAddress"`
	// L2OutputOracleSubmissionInterval is the number of L2 blocks between outputs that are submitted
	// to the L2OutputOracle contract located on L1.
	L2OutputOracleSubmissionInterval uint64 `json:"l2OutputOracleSubmissionInterval"`
	// L2OutputOracleStartingTimestamp is the starting timestamp for the L2OutputOracle.
	// MUST be the same as the timestamp of the L2OO start block.
	L2OutputOracleStartingTimestamp int `json:"l2OutputOracleStartingTimestamp"`
	// L2OutputOracleStartingBlockNumber is the starting block number for the L2OutputOracle.
	// Must be greater than or equal to the first Bedrock block. The first L2 output will correspond
	// to this value plus the submission interval.
	L2OutputOracleStartingBlockNumber uint64 `json:"l2OutputOracleStartingBlockNumber"`
	// L2OutputOracleProposer is the address of the account that proposes L2 outputs.
	L2OutputOracleProposer common.Address `json:"l2OutputOracleProposer"`
	// L2OutputOracleChallenger is the address of the account that challenges L2 outputs.
	L2OutputOracleChallenger common.Address `json:"l2OutputOracleChallenger"`

	// CliqueSignerAddress represents the signer address for the clique consensus engine.
	// It is used in the multi-process devnet to sign blocks.
	CliqueSignerAddress common.Address `json:"cliqueSignerAddress"`
	// L1UseClique represents whether or not to use the clique consensus engine.
	L1UseClique bool `json:"l1UseClique"`

	L1BlockTime                 uint64         `json:"l1BlockTime"`
	L1GenesisBlockTimestamp     hexutil.Uint64 `json:"l1GenesisBlockTimestamp"`
	L1GenesisBlockNonce         hexutil.Uint64 `json:"l1GenesisBlockNonce"`
	L1GenesisBlockGasLimit      hexutil.Uint64 `json:"l1GenesisBlockGasLimit"`
	L1GenesisBlockDifficulty    *hexutil.Big   `json:"l1GenesisBlockDifficulty"`
	L1GenesisBlockMixHash       common.Hash    `json:"l1GenesisBlockMixHash"`
	L1GenesisBlockCoinbase      common.Address `json:"l1GenesisBlockCoinbase"`
	L1GenesisBlockNumber        hexutil.Uint64 `json:"l1GenesisBlockNumber"`
	L1GenesisBlockGasUsed       hexutil.Uint64 `json:"l1GenesisBlockGasUsed"`
	L1GenesisBlockParentHash    common.Hash    `json:"l1GenesisBlockParentHash"`
	L1GenesisBlockBaseFeePerGas *hexutil.Big   `json:"l1GenesisBlockBaseFeePerGas"`

	L2GenesisBlockNonce         hexutil.Uint64 `json:"l2GenesisBlockNonce"`
	L2GenesisBlockGasLimit      hexutil.Uint64 `json:"l2GenesisBlockGasLimit"`
	L2GenesisBlockDifficulty    *hexutil.Big   `json:"l2GenesisBlockDifficulty"`
	L2GenesisBlockMixHash       common.Hash    `json:"l2GenesisBlockMixHash"`
	L2GenesisBlockNumber        hexutil.Uint64 `json:"l2GenesisBlockNumber"`
	L2GenesisBlockGasUsed       hexutil.Uint64 `json:"l2GenesisBlockGasUsed"`
	L2GenesisBlockParentHash    common.Hash    `json:"l2GenesisBlockParentHash"`
	L2GenesisBlockBaseFeePerGas *hexutil.Big   `json:"l2GenesisBlockBaseFeePerGas"`

	// L2GenesisRegolithTimeOffset is the number of seconds after genesis block that Regolith hard fork activates.
	// Set it to 0 to activate at genesis. Nil to disable regolith.
	L2GenesisRegolithTimeOffset *hexutil.Uint64 `json:"l2GenesisRegolithTimeOffset,omitempty"`
<<<<<<< HEAD
	// L2GenesisSpanBatchTimeOffset is the number of seconds after genesis block that Span Batch hard fork activates.
	// Set it to 0 to activate at genesis. Nil to disable SpanBatch.
	L2GenesisSpanBatchTimeOffset *hexutil.Uint64 `json:"l2GenesisSpanBatchTimeOffset,omitempty"`
	// Configurable extradata. Will default to []byte("BEDROCK") if left unspecified.
=======
	// L2GenesisBlockExtraData is configurable extradata. Will default to []byte("BEDROCK") if left unspecified.
>>>>>>> c576a7c5
	L2GenesisBlockExtraData []byte `json:"l2GenesisBlockExtraData"`
	// ProxyAdminOwner represents the owner of the ProxyAdmin predeploy on L2.
	ProxyAdminOwner common.Address `json:"proxyAdminOwner"`
	// FinalSystemOwner is the owner of the system on L1. Any L1 contract that is ownable has
	// this account set as its owner.
	FinalSystemOwner common.Address `json:"finalSystemOwner"`
	// PortalGuardian represents the GUARDIAN account in the OptimismPortal. Has the ability to pause withdrawals.
	PortalGuardian common.Address `json:"portalGuardian"`
	// BaseFeeVaultRecipient represents the recipient of fees accumulated in the BaseFeeVault.
	// Can be an account on L1 or L2, depending on the BaseFeeVaultWithdrawalNetwork value.
	BaseFeeVaultRecipient common.Address `json:"baseFeeVaultRecipient"`
	// L1FeeVaultRecipient represents the recipient of fees accumulated in the L1FeeVault.
	// Can be an account on L1 or L2, depending on the L1FeeVaultWithdrawalNetwork value.
	L1FeeVaultRecipient common.Address `json:"l1FeeVaultRecipient"`
	// SequencerFeeVaultRecipient represents the recipient of fees accumulated in the SequencerFeeVault.
	// Can be an account on L1 or L2, depending on the SequencerFeeVaultWithdrawalNetwork value.
	SequencerFeeVaultRecipient common.Address `json:"sequencerFeeVaultRecipient"`
	// BaseFeeVaultMinimumWithdrawalAmount represents the minimum withdrawal amount for the BaseFeeVault.
	BaseFeeVaultMinimumWithdrawalAmount *hexutil.Big `json:"baseFeeVaultMinimumWithdrawalAmount"`
	// L1FeeVaultMinimumWithdrawalAmount represents the minimum withdrawal amount for the L1FeeVault.
	L1FeeVaultMinimumWithdrawalAmount *hexutil.Big `json:"l1FeeVaultMinimumWithdrawalAmount"`
	// SequencerFeeVaultMinimumWithdrawalAmount represents the minimum withdrawal amount for the SequencerFeeVault.
	SequencerFeeVaultMinimumWithdrawalAmount *hexutil.Big `json:"sequencerFeeVaultMinimumWithdrawalAmount"`
	// BaseFeeVaultWithdrawalNetwork represents the withdrawal network for the BaseFeeVault.
	BaseFeeVaultWithdrawalNetwork WithdrawalNetwork `json:"baseFeeVaultWithdrawalNetwork"`
	// L1FeeVaultWithdrawalNetwork represents the withdrawal network for the L1FeeVault.
	L1FeeVaultWithdrawalNetwork WithdrawalNetwork `json:"l1FeeVaultWithdrawalNetwork"`
	// SequencerFeeVaultWithdrawalNetwork represents the withdrawal network for the SequencerFeeVault.
	SequencerFeeVaultWithdrawalNetwork WithdrawalNetwork `json:"sequencerFeeVaultWithdrawalNetwork"`
	// L1StandardBridgeProxy represents the address of the L1StandardBridgeProxy on L1 and is used
	// as part of building the L2 genesis state.
	L1StandardBridgeProxy common.Address `json:"l1StandardBridgeProxy"`
	// L1CrossDomainMessengerProxy represents the address of the L1CrossDomainMessengerProxy on L1 and is used
	// as part of building the L2 genesis state.
	L1CrossDomainMessengerProxy common.Address `json:"l1CrossDomainMessengerProxy"`
	// L1ERC721BridgeProxy represents the address of the L1ERC721Bridge on L1 and is used
	// as part of building the L2 genesis state.
	L1ERC721BridgeProxy common.Address `json:"l1ERC721BridgeProxy"`
	// SystemConfigProxy represents the address of the SystemConfigProxy on L1 and is used
	// as part of the derivation pipeline.
	SystemConfigProxy common.Address `json:"systemConfigProxy"`
	// OptimismPortalProxy represents the address of the OptimismPortalProxy on L1 and is used
	// as part of the derivation pipeline.
	OptimismPortalProxy common.Address `json:"optimismPortalProxy"`
	// GasPriceOracleOverhead represents the initial value of the gas overhead in the GasPriceOracle predeploy.
	GasPriceOracleOverhead uint64 `json:"gasPriceOracleOverhead"`
	// GasPriceOracleScalar represents the initial value of the gas scalar in the GasPriceOracle predeploy.
	GasPriceOracleScalar uint64 `json:"gasPriceOracleScalar"`
	// EnableGovernance configures whether or not include governance token predeploy.
	EnableGovernance bool `json:"enableGovernance"`
	// GovernanceTokenSymbol represents the  ERC20 symbol of the GovernanceToken.
	GovernanceTokenSymbol string `json:"governanceTokenSymbol"`
	// GovernanceTokenName represents the ERC20 name of the GovernanceToken
	GovernanceTokenName string `json:"governanceTokenName"`
	// GovernanceTokenOwner represents the owner of the GovernanceToken. Has the ability
	// to mint and burn tokens.
	GovernanceTokenOwner common.Address `json:"governanceTokenOwner"`
	// DeploymentWaitConfirmations is the number of confirmations to wait during
	// deployment. This is DEPRECATED and should be removed in a future PR.
	DeploymentWaitConfirmations int `json:"deploymentWaitConfirmations"`
	// EIP1559Elasticity is the elasticity of the EIP1559 fee market.
	EIP1559Elasticity uint64 `json:"eip1559Elasticity"`
	// EIP1559Denominator is the denominator of EIP1559 base fee market.
	EIP1559Denominator uint64 `json:"eip1559Denominator"`
	// SystemConfigStartBlock represents the block at which the op-node should start syncing
	// from. It is an override to set this value on legacy networks where it is not set by
	// default. It can be removed once all networks have this value set in their storage.
	SystemConfigStartBlock uint64 `json:"systemConfigStartBlock"`
	// FaultGameAbsolutePrestate is the absolute prestate of Cannon. This is computed
	// by generating a proof from the 0th -> 1st instruction and grabbing the prestate from
	// the output JSON. All honest challengers should agree on the setup state of the program.
	// TODO(clabby): Right now, the build of the `op-program` is nondeterministic, meaning that
	// the binary must be distributed in order for honest actors to agree. In the future, we'll
	// look to make the build deterministic so that users may build Cannon / the `op-program`
	// from source.
	FaultGameAbsolutePrestate common.Hash `json:"faultGameAbsolutePrestate"`
	// FaultGameMaxDepth is the maximum depth of the position tree within the fault dispute game.
	// `2^{FaultGameMaxDepth}` is how many instructions the execution trace bisection game
	// supports. Ideally, this should be conservatively set so that there is always enough
	// room for a full Cannon trace.
	FaultGameMaxDepth uint64 `json:"faultGameMaxDepth"`
	// FaultGameMaxDuration is the maximum amount of time (in seconds) that the fault dispute
	// game can run for before it is ready to be resolved. Each side receives half of this value
	// on their chess clock at the inception of the dispute.
	FaultGameMaxDuration uint64 `json:"faultGameMaxDuration"`
	// FundDevAccounts configures whether or not to fund the dev accounts. Should only be used
	// during devnet deployments.
	FundDevAccounts bool `json:"fundDevAccounts"`
}

// Copy will deeply copy the DeployConfig. This does a JSON roundtrip to copy
// which makes it easier to maintain, we do not need efficiency in this case.
func (d *DeployConfig) Copy() *DeployConfig {
	raw, err := json.Marshal(d)
	if err != nil {
		panic(err)
	}

	cpy := DeployConfig{}
	if err = json.Unmarshal(raw, &cpy); err != nil {
		panic(err)
	}
	return &cpy
}

// Check will ensure that the config is sane and return an error when it is not
func (d *DeployConfig) Check() error {
	if d.L1StartingBlockTag == nil {
		return fmt.Errorf("%w: L1StartingBlockTag cannot be nil", ErrInvalidDeployConfig)
	}
	if d.L1ChainID == 0 {
		return fmt.Errorf("%w: L1ChainID cannot be 0", ErrInvalidDeployConfig)
	}
	if d.L2ChainID == 0 {
		return fmt.Errorf("%w: L2ChainID cannot be 0", ErrInvalidDeployConfig)
	}
	if d.L2BlockTime == 0 {
		return fmt.Errorf("%w: L2BlockTime cannot be 0", ErrInvalidDeployConfig)
	}
	if d.FinalizationPeriodSeconds == 0 {
		return fmt.Errorf("%w: FinalizationPeriodSeconds cannot be 0", ErrInvalidDeployConfig)
	}
	if d.L2OutputOracleStartingBlockNumber == 0 {
		log.Warn("L2OutputOracleStartingBlockNumber is 0, should only be 0 for fresh chains")
	}
	if d.PortalGuardian == (common.Address{}) {
		return fmt.Errorf("%w: PortalGuardian cannot be address(0)", ErrInvalidDeployConfig)
	}
	if d.MaxSequencerDrift == 0 {
		return fmt.Errorf("%w: MaxSequencerDrift cannot be 0", ErrInvalidDeployConfig)
	}
	if d.SequencerWindowSize == 0 {
		return fmt.Errorf("%w: SequencerWindowSize cannot be 0", ErrInvalidDeployConfig)
	}
	if d.ChannelTimeout == 0 {
		return fmt.Errorf("%w: ChannelTimeout cannot be 0", ErrInvalidDeployConfig)
	}
	if d.P2PSequencerAddress == (common.Address{}) {
		return fmt.Errorf("%w: P2PSequencerAddress cannot be address(0)", ErrInvalidDeployConfig)
	}
	if d.BatchInboxAddress == (common.Address{}) {
		return fmt.Errorf("%w: BatchInboxAddress cannot be address(0)", ErrInvalidDeployConfig)
	}
	if d.BatchSenderAddress == (common.Address{}) {
		return fmt.Errorf("%w: BatchSenderAddress cannot be address(0)", ErrInvalidDeployConfig)
	}
	if d.L2OutputOracleSubmissionInterval == 0 {
		return fmt.Errorf("%w: L2OutputOracleSubmissionInterval cannot be 0", ErrInvalidDeployConfig)
	}
	if d.L2OutputOracleStartingTimestamp == 0 {
		log.Warn("L2OutputOracleStartingTimestamp is 0")
	}
	if d.L2OutputOracleProposer == (common.Address{}) {
		return fmt.Errorf("%w: L2OutputOracleProposer cannot be address(0)", ErrInvalidDeployConfig)
	}
	if d.L2OutputOracleChallenger == (common.Address{}) {
		return fmt.Errorf("%w: L2OutputOracleChallenger cannot be address(0)", ErrInvalidDeployConfig)
	}
	if d.FinalSystemOwner == (common.Address{}) {
		return fmt.Errorf("%w: FinalSystemOwner cannot be address(0)", ErrInvalidDeployConfig)
	}
	if d.ProxyAdminOwner == (common.Address{}) {
		return fmt.Errorf("%w: ProxyAdminOwner cannot be address(0)", ErrInvalidDeployConfig)
	}
	if d.BaseFeeVaultRecipient == (common.Address{}) {
		return fmt.Errorf("%w: BaseFeeVaultRecipient cannot be address(0)", ErrInvalidDeployConfig)
	}
	if d.L1FeeVaultRecipient == (common.Address{}) {
		return fmt.Errorf("%w: L1FeeVaultRecipient cannot be address(0)", ErrInvalidDeployConfig)
	}
	if d.SequencerFeeVaultRecipient == (common.Address{}) {
		return fmt.Errorf("%w: SequencerFeeVaultRecipient cannot be address(0)", ErrInvalidDeployConfig)
	}
	if !d.BaseFeeVaultWithdrawalNetwork.Valid() {
		return fmt.Errorf("%w: BaseFeeVaultWithdrawalNetwork can only be 0 (L1) or 1 (L2)", ErrInvalidDeployConfig)
	}
	if !d.L1FeeVaultWithdrawalNetwork.Valid() {
		return fmt.Errorf("%w: L1FeeVaultWithdrawalNetwork can only be 0 (L1) or 1 (L2)", ErrInvalidDeployConfig)
	}
	if !d.SequencerFeeVaultWithdrawalNetwork.Valid() {
		return fmt.Errorf("%w: SequencerFeeVaultWithdrawalNetwork can only be 0 (L1) or 1 (L2)", ErrInvalidDeployConfig)
	}
	if d.GasPriceOracleOverhead == 0 {
		log.Warn("GasPriceOracleOverhead is 0")
	}
	if d.GasPriceOracleScalar == 0 {
		return fmt.Errorf("%w: GasPriceOracleScalar cannot be 0", ErrInvalidDeployConfig)
	}
	if d.EIP1559Denominator == 0 {
		return fmt.Errorf("%w: EIP1559Denominator cannot be 0", ErrInvalidDeployConfig)
	}
	if d.EIP1559Elasticity == 0 {
		return fmt.Errorf("%w: EIP1559Elasticity cannot be 0", ErrInvalidDeployConfig)
	}
	if d.L2GenesisBlockGasLimit == 0 {
		return fmt.Errorf("%w: L2 genesis block gas limit cannot be 0", ErrInvalidDeployConfig)
	}
	// When the initial resource config is made to be configurable by the DeployConfig, ensure
	// that this check is updated to use the values from the DeployConfig instead of the defaults.
	if uint64(d.L2GenesisBlockGasLimit) < uint64(defaultResourceConfig.MaxResourceLimit+defaultResourceConfig.SystemTxMaxGas) {
		return fmt.Errorf("%w: L2 genesis block gas limit is too small", ErrInvalidDeployConfig)
	}
	if d.L2GenesisBlockBaseFeePerGas == nil {
		return fmt.Errorf("%w: L2 genesis block base fee per gas cannot be nil", ErrInvalidDeployConfig)
	}
	if d.EnableGovernance {
		if d.GovernanceTokenName == "" {
			return fmt.Errorf("%w: GovernanceToken.name cannot be empty", ErrInvalidDeployConfig)
		}
		if d.GovernanceTokenSymbol == "" {
			return fmt.Errorf("%w: GovernanceToken.symbol cannot be empty", ErrInvalidDeployConfig)
		}
		if d.GovernanceTokenOwner == (common.Address{}) {
			return fmt.Errorf("%w: GovernanceToken owner cannot be address(0)", ErrInvalidDeployConfig)
		}
	}
	// L2 block time must always be smaller than L1 block time
	if d.L1BlockTime < d.L2BlockTime {
		return fmt.Errorf("L2 block time (%d) is larger than L1 block time (%d)", d.L2BlockTime, d.L1BlockTime)
	}
	return nil
}

// CheckAddresses will return an error if the addresses are not set.
// These values are required to create the L2 genesis state and are present in the deploy config
// even though the deploy config is required to deploy the contracts on L1. This creates a
// circular dependency that should be resolved in the future.
func (d *DeployConfig) CheckAddresses() error {
	if d.L1StandardBridgeProxy == (common.Address{}) {
		return fmt.Errorf("%w: L1StandardBridgeProxy cannot be address(0)", ErrInvalidDeployConfig)
	}
	if d.L1CrossDomainMessengerProxy == (common.Address{}) {
		return fmt.Errorf("%w: L1CrossDomainMessengerProxy cannot be address(0)", ErrInvalidDeployConfig)
	}
	if d.L1ERC721BridgeProxy == (common.Address{}) {
		return fmt.Errorf("%w: L1ERC721BridgeProxy cannot be address(0)", ErrInvalidDeployConfig)
	}
	if d.SystemConfigProxy == (common.Address{}) {
		return fmt.Errorf("%w: SystemConfigProxy cannot be address(0)", ErrInvalidDeployConfig)
	}
	if d.OptimismPortalProxy == (common.Address{}) {
		return fmt.Errorf("%w: OptimismPortalProxy cannot be address(0)", ErrInvalidDeployConfig)
	}
	return nil
}

// SetDeployments will merge a Deployments into a DeployConfig.
func (d *DeployConfig) SetDeployments(deployments *L1Deployments) {
	d.L1StandardBridgeProxy = deployments.L1StandardBridgeProxy
	d.L1CrossDomainMessengerProxy = deployments.L1CrossDomainMessengerProxy
	d.L1ERC721BridgeProxy = deployments.L1ERC721BridgeProxy
	d.SystemConfigProxy = deployments.SystemConfigProxy
	d.OptimismPortalProxy = deployments.OptimismPortalProxy
}

// GetDeployedAddresses will get the deployed addresses of deployed L1 contracts
// required for the L2 genesis creation. Legacy systems use the `Proxy__` prefix
// while modern systems use the `Proxy` suffix. First check for the legacy
// deployments so that this works with upgrading a system.
func (d *DeployConfig) GetDeployedAddresses(hh *hardhat.Hardhat) error {
	var err error

	if d.L1StandardBridgeProxy == (common.Address{}) {
		var l1StandardBridgeProxyDeployment *hardhat.Deployment
		l1StandardBridgeProxyDeployment, err = hh.GetDeployment("Proxy__OVM_L1StandardBridge")
		if errors.Is(err, hardhat.ErrCannotFindDeployment) {
			l1StandardBridgeProxyDeployment, err = hh.GetDeployment("L1StandardBridgeProxy")
			if err != nil {
				return err
			}
		}
		d.L1StandardBridgeProxy = l1StandardBridgeProxyDeployment.Address
	}

	if d.L1CrossDomainMessengerProxy == (common.Address{}) {
		var l1CrossDomainMessengerProxyDeployment *hardhat.Deployment
		l1CrossDomainMessengerProxyDeployment, err = hh.GetDeployment("Proxy__OVM_L1CrossDomainMessenger")
		if errors.Is(err, hardhat.ErrCannotFindDeployment) {
			l1CrossDomainMessengerProxyDeployment, err = hh.GetDeployment("L1CrossDomainMessengerProxy")
			if err != nil {
				return err
			}
		}
		d.L1CrossDomainMessengerProxy = l1CrossDomainMessengerProxyDeployment.Address
	}

	if d.L1ERC721BridgeProxy == (common.Address{}) {
		// There is no legacy deployment of this contract
		l1ERC721BridgeProxyDeployment, err := hh.GetDeployment("L1ERC721BridgeProxy")
		if err != nil {
			return err
		}
		d.L1ERC721BridgeProxy = l1ERC721BridgeProxyDeployment.Address
	}

	if d.SystemConfigProxy == (common.Address{}) {
		systemConfigProxyDeployment, err := hh.GetDeployment("SystemConfigProxy")
		if err != nil {
			return err
		}
		d.SystemConfigProxy = systemConfigProxyDeployment.Address
	}

	if d.OptimismPortalProxy == (common.Address{}) {
		optimismPortalProxyDeployment, err := hh.GetDeployment("OptimismPortalProxy")
		if err != nil {
			return err
		}
		d.OptimismPortalProxy = optimismPortalProxyDeployment.Address
	}

	return nil
}

func (d *DeployConfig) RegolithTime(genesisTime uint64) *uint64 {
	if d.L2GenesisRegolithTimeOffset == nil {
		return nil
	}
	v := uint64(0)
	if offset := *d.L2GenesisRegolithTimeOffset; offset > 0 {
		v = genesisTime + uint64(offset)
	}
	return &v
}

func (d *DeployConfig) SpanBatchTime(genesisTime uint64) *uint64 {
	if d.L2GenesisSpanBatchTimeOffset == nil {
		return nil
	}
	v := uint64(0)
	if offset := *d.L2GenesisSpanBatchTimeOffset; offset > 0 {
		v = genesisTime + uint64(offset)
	}
	return &v
}

// RollupConfig converts a DeployConfig to a rollup.Config
func (d *DeployConfig) RollupConfig(l1StartBlock *types.Block, l2GenesisBlockHash common.Hash, l2GenesisBlockNumber uint64) (*rollup.Config, error) {
	if d.OptimismPortalProxy == (common.Address{}) {
		return nil, errors.New("OptimismPortalProxy cannot be address(0)")
	}
	if d.SystemConfigProxy == (common.Address{}) {
		return nil, errors.New("SystemConfigProxy cannot be address(0)")
	}

	return &rollup.Config{
		Genesis: rollup.Genesis{
			L1: eth.BlockID{
				Hash:   l1StartBlock.Hash(),
				Number: l1StartBlock.NumberU64(),
			},
			L2: eth.BlockID{
				Hash:   l2GenesisBlockHash,
				Number: l2GenesisBlockNumber,
			},
			L2Time: l1StartBlock.Time(),
			SystemConfig: eth.SystemConfig{
				BatcherAddr: d.BatchSenderAddress,
				Overhead:    eth.Bytes32(common.BigToHash(new(big.Int).SetUint64(d.GasPriceOracleOverhead))),
				Scalar:      eth.Bytes32(common.BigToHash(new(big.Int).SetUint64(d.GasPriceOracleScalar))),
				GasLimit:    uint64(d.L2GenesisBlockGasLimit),
			},
		},
		BlockTime:              d.L2BlockTime,
		MaxSequencerDrift:      d.MaxSequencerDrift,
		SeqWindowSize:          d.SequencerWindowSize,
		ChannelTimeout:         d.ChannelTimeout,
		L1ChainID:              new(big.Int).SetUint64(d.L1ChainID),
		L2ChainID:              new(big.Int).SetUint64(d.L2ChainID),
		BatchInboxAddress:      d.BatchInboxAddress,
		DepositContractAddress: d.OptimismPortalProxy,
		L1SystemConfigAddress:  d.SystemConfigProxy,
		RegolithTime:           d.RegolithTime(l1StartBlock.Time()),
		SpanBatchTime:          d.SpanBatchTime(l1StartBlock.Time()),
	}, nil
}

// NewDeployConfig reads a config file given a path on the filesystem.
func NewDeployConfig(path string) (*DeployConfig, error) {
	file, err := os.ReadFile(path)
	if err != nil {
		return nil, fmt.Errorf("deploy config at %s not found: %w", path, err)
	}

	dec := json.NewDecoder(bytes.NewReader(file))
	dec.DisallowUnknownFields()

	var config DeployConfig
	if err := dec.Decode(&config); err != nil {
		return nil, fmt.Errorf("cannot unmarshal deploy config: %w", err)
	}

	return &config, nil
}

// NewDeployConfigWithNetwork takes a path to a deploy config directory
// and the network name. The config file in the deploy config directory
// must match the network name and be a JSON file.
func NewDeployConfigWithNetwork(network, path string) (*DeployConfig, error) {
	deployConfig := filepath.Join(path, network+".json")
	return NewDeployConfig(deployConfig)
}

// L1Deployments represents a set of L1 contracts that are deployed.
type L1Deployments struct {
	AddressManager                    common.Address `json:"AddressManager"`
	BlockOracle                       common.Address `json:"BlockOracle"`
	DisputeGameFactory                common.Address `json:"DisputeGameFactory"`
	DisputeGameFactoryProxy           common.Address `json:"DisputeGameFactoryProxy"`
	L1CrossDomainMessenger            common.Address `json:"L1CrossDomainMessenger"`
	L1CrossDomainMessengerProxy       common.Address `json:"L1CrossDomainMessengerProxy"`
	L1ERC721Bridge                    common.Address `json:"L1ERC721Bridge"`
	L1ERC721BridgeProxy               common.Address `json:"L1ERC721BridgeProxy"`
	L1StandardBridge                  common.Address `json:"L1StandardBridge"`
	L1StandardBridgeProxy             common.Address `json:"L1StandardBridgeProxy"`
	L2OutputOracle                    common.Address `json:"L2OutputOracle"`
	L2OutputOracleProxy               common.Address `json:"L2OutputOracleProxy"`
	OptimismMintableERC20Factory      common.Address `json:"OptimismMintableERC20Factory"`
	OptimismMintableERC20FactoryProxy common.Address `json:"OptimismMintableERC20FactoryProxy"`
	OptimismPortal                    common.Address `json:"OptimismPortal"`
	OptimismPortalProxy               common.Address `json:"OptimismPortalProxy"`
	ProxyAdmin                        common.Address `json:"ProxyAdmin"`
	SystemConfig                      common.Address `json:"SystemConfig"`
	SystemConfigProxy                 common.Address `json:"SystemConfigProxy"`
}

// GetName will return the name of the contract given an address.
func (d *L1Deployments) GetName(addr common.Address) string {
	val := reflect.ValueOf(d)
	if val.Kind() == reflect.Ptr {
		val = val.Elem()
	}
	for i := 0; i < val.NumField(); i++ {
		if addr == val.Field(i).Interface().(common.Address) {
			return val.Type().Field(i).Name
		}
	}
	return ""
}

// Check will ensure that the L1Deployments are sane
func (d *L1Deployments) Check() error {
	val := reflect.ValueOf(d)
	if val.Kind() == reflect.Ptr {
		val = val.Elem()
	}
	for i := 0; i < val.NumField(); i++ {
		name := val.Type().Field(i).Name
		// Skip the non production ready contracts
		if name == "DisputeGameFactory" || name == "DisputeGameFactoryProxy" || name == "BlockOracle" {
			continue
		}
		if val.Field(i).Interface().(common.Address) == (common.Address{}) {
			return fmt.Errorf("%s is not set", name)
		}
	}
	return nil
}

// ForEach will iterate over each contract in the L1Deployments
func (d *L1Deployments) ForEach(cb func(name string, addr common.Address)) {
	val := reflect.ValueOf(d)
	if val.Kind() == reflect.Ptr {
		val = val.Elem()
	}
	for i := 0; i < val.NumField(); i++ {
		name := val.Type().Field(i).Name
		cb(name, val.Field(i).Interface().(common.Address))
	}
}

// Copy will copy the L1Deployments struct
func (d *L1Deployments) Copy() *L1Deployments {
	cpy := L1Deployments{}
	data, err := json.Marshal(d)
	if err != nil {
		panic(err)
	}
	if err := json.Unmarshal(data, &cpy); err != nil {
		panic(err)
	}
	return &cpy
}

// NewL1Deployments will create a new L1Deployments from a JSON file on disk
// at the given path.
func NewL1Deployments(path string) (*L1Deployments, error) {
	file, err := os.ReadFile(path)
	if err != nil {
		return nil, fmt.Errorf("L1 deployments at %s not found: %w", path, err)
	}

	var deployments L1Deployments
	if err := json.Unmarshal(file, &deployments); err != nil {
		return nil, fmt.Errorf("cannot unmarshal L1 deployements: %w", err)
	}

	return &deployments, nil
}

// NewStateDump will read a Dump JSON file from disk
func NewStateDump(path string) (*gstate.Dump, error) {
	file, err := os.ReadFile(path)
	if err != nil {
		return nil, fmt.Errorf("dump at %s not found: %w", path, err)
	}

	var dump gstate.Dump
	if err := json.Unmarshal(file, &dump); err != nil {
		return nil, fmt.Errorf("cannot unmarshal dump: %w", err)
	}
	return &dump, nil
}

// NewL2ImmutableConfig will create an ImmutableConfig given an instance of a
// DeployConfig and a block.
func NewL2ImmutableConfig(config *DeployConfig, block *types.Block) (immutables.ImmutableConfig, error) {
	immutable := make(immutables.ImmutableConfig)

	if config.L1StandardBridgeProxy == (common.Address{}) {
		return immutable, fmt.Errorf("L1StandardBridgeProxy cannot be address(0): %w", ErrInvalidImmutablesConfig)
	}
	if config.L1CrossDomainMessengerProxy == (common.Address{}) {
		return immutable, fmt.Errorf("L1CrossDomainMessengerProxy cannot be address(0): %w", ErrInvalidImmutablesConfig)
	}
	if config.L1ERC721BridgeProxy == (common.Address{}) {
		return immutable, fmt.Errorf("L1ERC721BridgeProxy cannot be address(0): %w", ErrInvalidImmutablesConfig)
	}
	if config.SequencerFeeVaultRecipient == (common.Address{}) {
		return immutable, fmt.Errorf("SequencerFeeVaultRecipient cannot be address(0): %w", ErrInvalidImmutablesConfig)
	}
	if config.BaseFeeVaultRecipient == (common.Address{}) {
		return immutable, fmt.Errorf("BaseFeeVaultRecipient cannot be address(0): %w", ErrInvalidImmutablesConfig)
	}
	if config.L1FeeVaultRecipient == (common.Address{}) {
		return immutable, fmt.Errorf("L1FeeVaultRecipient cannot be address(0): %w", ErrInvalidImmutablesConfig)
	}

	immutable["L2StandardBridge"] = immutables.ImmutableValues{
		"otherBridge": config.L1StandardBridgeProxy,
	}
	immutable["L2CrossDomainMessenger"] = immutables.ImmutableValues{
		"otherMessenger": config.L1CrossDomainMessengerProxy,
	}
	immutable["L2ERC721Bridge"] = immutables.ImmutableValues{
		"messenger":   predeploys.L2CrossDomainMessengerAddr,
		"otherBridge": config.L1ERC721BridgeProxy,
	}
	immutable["OptimismMintableERC721Factory"] = immutables.ImmutableValues{
		"bridge":        predeploys.L2ERC721BridgeAddr,
		"remoteChainId": new(big.Int).SetUint64(config.L1ChainID),
	}
	immutable["SequencerFeeVault"] = immutables.ImmutableValues{
		"recipient":               config.SequencerFeeVaultRecipient,
		"minimumWithdrawalAmount": config.SequencerFeeVaultMinimumWithdrawalAmount,
		"withdrawalNetwork":       config.SequencerFeeVaultWithdrawalNetwork.ToUint8(),
	}
	immutable["L1FeeVault"] = immutables.ImmutableValues{
		"recipient":               config.L1FeeVaultRecipient,
		"minimumWithdrawalAmount": config.L1FeeVaultMinimumWithdrawalAmount,
		"withdrawalNetwork":       config.L1FeeVaultWithdrawalNetwork.ToUint8(),
	}
	immutable["BaseFeeVault"] = immutables.ImmutableValues{
		"recipient":               config.BaseFeeVaultRecipient,
		"minimumWithdrawalAmount": config.BaseFeeVaultMinimumWithdrawalAmount,
		"withdrawalNetwork":       config.BaseFeeVaultWithdrawalNetwork.ToUint8(),
	}

	return immutable, nil
}

// NewL2StorageConfig will create a StorageConfig given an instance of a
// Hardhat and a DeployConfig.
func NewL2StorageConfig(config *DeployConfig, block *types.Block) (state.StorageConfig, error) {
	storage := make(state.StorageConfig)

	if block.Number() == nil {
		return storage, errors.New("block number not set")
	}
	if block.BaseFee() == nil {
		return storage, errors.New("block base fee not set")
	}

	storage["L2ToL1MessagePasser"] = state.StorageValues{
		"msgNonce": 0,
	}
	storage["L2CrossDomainMessenger"] = state.StorageValues{
		"_initialized":     1,
		"_initializing":    false,
		"xDomainMsgSender": "0x000000000000000000000000000000000000dEaD",
		"msgNonce":         0,
	}
	storage["L2StandardBridge"] = state.StorageValues{
		"_initialized":  2,
		"_initializing": false,
		"messenger":     predeploys.L2CrossDomainMessengerAddr,
	}
	storage["L1Block"] = state.StorageValues{
		"number":         block.Number(),
		"timestamp":      block.Time(),
		"basefee":        block.BaseFee(),
		"hash":           block.Hash(),
		"sequenceNumber": 0,
		"batcherHash":    config.BatchSenderAddress.Hash(),
		"l1FeeOverhead":  config.GasPriceOracleOverhead,
		"l1FeeScalar":    config.GasPriceOracleScalar,
	}
	storage["LegacyERC20ETH"] = state.StorageValues{
		"_name":   "Ether",
		"_symbol": "ETH",
	}
	storage["WETH9"] = state.StorageValues{
		"name":     "Wrapped Ether",
		"symbol":   "WETH",
		"decimals": 18,
	}
	if config.EnableGovernance {
		storage["GovernanceToken"] = state.StorageValues{
			"_name":   config.GovernanceTokenName,
			"_symbol": config.GovernanceTokenSymbol,
			"_owner":  config.GovernanceTokenOwner,
		}
	}
	storage["ProxyAdmin"] = state.StorageValues{
		"_owner": config.ProxyAdminOwner,
	}
	storage["L2ERC721Bridge"] = state.StorageValues{
		"messenger":     predeploys.L2CrossDomainMessengerAddr,
		"_initialized":  2,
		"_initializing": false,
	}
	storage["OptimismMintableERC20Factory"] = state.StorageValues{
		"bridge":        predeploys.L2StandardBridgeAddr,
		"_initialized":  2,
		"_initializing": false,
	}
	return storage, nil
}

type MarshalableRPCBlockNumberOrHash rpc.BlockNumberOrHash

func (m *MarshalableRPCBlockNumberOrHash) MarshalJSON() ([]byte, error) {
	r := rpc.BlockNumberOrHash(*m)
	if hash, ok := r.Hash(); ok {
		return json.Marshal(hash)
	}
	if num, ok := r.Number(); ok {
		// never errors
		text, _ := num.MarshalText()
		return json.Marshal(string(text))
	}
	return json.Marshal(nil)
}

func (m *MarshalableRPCBlockNumberOrHash) UnmarshalJSON(b []byte) error {
	var r rpc.BlockNumberOrHash
	if err := json.Unmarshal(b, &r); err != nil {
		return err
	}

	asMarshalable := MarshalableRPCBlockNumberOrHash(r)
	*m = asMarshalable
	return nil
}

// Number wraps the rpc.BlockNumberOrHash Number method.
func (m *MarshalableRPCBlockNumberOrHash) Number() (rpc.BlockNumber, bool) {
	return (*rpc.BlockNumberOrHash)(m).Number()
}

// Hash wraps the rpc.BlockNumberOrHash Hash method.
func (m *MarshalableRPCBlockNumberOrHash) Hash() (common.Hash, bool) {
	return (*rpc.BlockNumberOrHash)(m).Hash()
}

// String wraps the rpc.BlockNumberOrHash String method.
func (m *MarshalableRPCBlockNumberOrHash) String() string {
	return (*rpc.BlockNumberOrHash)(m).String()
}<|MERGE_RESOLUTION|>--- conflicted
+++ resolved
@@ -109,14 +109,10 @@
 	// L2GenesisRegolithTimeOffset is the number of seconds after genesis block that Regolith hard fork activates.
 	// Set it to 0 to activate at genesis. Nil to disable regolith.
 	L2GenesisRegolithTimeOffset *hexutil.Uint64 `json:"l2GenesisRegolithTimeOffset,omitempty"`
-<<<<<<< HEAD
 	// L2GenesisSpanBatchTimeOffset is the number of seconds after genesis block that Span Batch hard fork activates.
 	// Set it to 0 to activate at genesis. Nil to disable SpanBatch.
 	L2GenesisSpanBatchTimeOffset *hexutil.Uint64 `json:"l2GenesisSpanBatchTimeOffset,omitempty"`
-	// Configurable extradata. Will default to []byte("BEDROCK") if left unspecified.
-=======
 	// L2GenesisBlockExtraData is configurable extradata. Will default to []byte("BEDROCK") if left unspecified.
->>>>>>> c576a7c5
 	L2GenesisBlockExtraData []byte `json:"l2GenesisBlockExtraData"`
 	// ProxyAdminOwner represents the owner of the ProxyAdmin predeploy on L2.
 	ProxyAdminOwner common.Address `json:"proxyAdminOwner"`
