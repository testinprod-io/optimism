package actions

import (
	"context"
	"errors"
	"io"

	"github.com/ethereum/go-ethereum/common"
	"github.com/ethereum/go-ethereum/log"
	gnode "github.com/ethereum/go-ethereum/node"
	"github.com/ethereum/go-ethereum/rpc"
	"github.com/stretchr/testify/require"

	"github.com/ethereum-optimism/optimism/op-node/node"
	"github.com/ethereum-optimism/optimism/op-node/rollup"
	"github.com/ethereum-optimism/optimism/op-node/rollup/derive"
	"github.com/ethereum-optimism/optimism/op-node/rollup/driver"
	"github.com/ethereum-optimism/optimism/op-node/rollup/sync"
	"github.com/ethereum-optimism/optimism/op-service/client"
	"github.com/ethereum-optimism/optimism/op-service/eth"
	"github.com/ethereum-optimism/optimism/op-service/sources"
	"github.com/ethereum-optimism/optimism/op-service/testutils"
)

// L2Verifier is an actor that functions like a rollup node,
// without the full P2P/API/Node stack, but just the derivation state, and simplified driver.
type L2Verifier struct {
	log log.Logger

	eng interface {
		derive.Engine
		L2BlockRefByNumber(ctx context.Context, num uint64) (eth.L2BlockRef, error)
	}

	// L2 rollup
	derivation *derive.DerivationPipeline

	l1      derive.L1Fetcher
	l1State *driver.L1State

	l2PipelineIdle bool
	l2Building     bool

	rollupCfg *rollup.Config

	rpc *rpc.Server

	failRPC error // mock error
}

type L2API interface {
	derive.Engine
	L2BlockRefByNumber(ctx context.Context, num uint64) (eth.L2BlockRef, error)
	InfoByHash(ctx context.Context, hash common.Hash) (eth.BlockInfo, error)
	// GetProof returns a proof of the account, it may return a nil result without error if the address was not found.
	GetProof(ctx context.Context, address common.Address, storage []common.Hash, blockTag string) (*eth.AccountResult, error)
	OutputV0AtBlock(ctx context.Context, blockHash common.Hash) (*eth.OutputV0, error)
}

func NewL2Verifier(t Testing, log log.Logger, l1 derive.L1Fetcher, eng L2API, cfg *rollup.Config, syncCfg *sync.Config) *L2Verifier {
	metrics := &testutils.TestDerivationMetrics{}
	pipeline := derive.NewDerivationPipeline(log, cfg, l1, nil, eng, metrics, syncCfg)
	pipeline.Reset()

	rollupNode := &L2Verifier{
		log:            log,
		eng:            eng,
		derivation:     pipeline,
		l1:             l1,
		l1State:        driver.NewL1State(log, metrics),
		l2PipelineIdle: true,
		l2Building:     false,
		rollupCfg:      cfg,
		rpc:            rpc.NewServer(),
	}
	t.Cleanup(rollupNode.rpc.Stop)

	// setup RPC server for rollup node, hooked to the actor as backend
	m := &testutils.TestRPCMetrics{}
	backend := &l2VerifierBackend{verifier: rollupNode}
	apis := []rpc.API{
		{
			Namespace:     "optimism",
			Service:       node.NewNodeAPI(cfg, eng, backend, log, m),
			Public:        true,
			Authenticated: false,
		},
		{
			Namespace:     "admin",
			Version:       "",
			Service:       node.NewAdminAPI(backend, m, log),
			Public:        true, // TODO: this field is deprecated. Do we even need this anymore?
			Authenticated: false,
		},
	}
	require.NoError(t, gnode.RegisterApis(apis, nil, rollupNode.rpc), "failed to set up APIs")
	return rollupNode
}

type l2VerifierBackend struct {
	verifier *L2Verifier
}

func (s *l2VerifierBackend) BlockRefWithStatus(ctx context.Context, num uint64) (eth.L2BlockRef, *eth.SyncStatus, error) {
	ref, err := s.verifier.eng.L2BlockRefByNumber(ctx, num)
	return ref, s.verifier.SyncStatus(), err
}

func (s *l2VerifierBackend) SyncStatus(ctx context.Context) (*eth.SyncStatus, error) {
	return s.verifier.SyncStatus(), nil
}

func (s *l2VerifierBackend) ResetDerivationPipeline(ctx context.Context) error {
	s.verifier.derivation.Reset()
	return nil
}

func (s *l2VerifierBackend) StartSequencer(ctx context.Context, blockHash common.Hash) error {
	return nil
}

func (s *l2VerifierBackend) StopSequencer(ctx context.Context) (common.Hash, error) {
	return common.Hash{}, errors.New("stopping the L2Verifier sequencer is not supported")
}

func (s *l2VerifierBackend) SequencerActive(ctx context.Context) (bool, error) {
	return false, nil
}

func (s *l2VerifierBackend) OnUnsafeL2Payload(ctx context.Context, payload *eth.ExecutionPayload) error {
	return nil
}

func (s *L2Verifier) L2Finalized() eth.L2BlockRef {
	return s.derivation.Finalized()
}

func (s *L2Verifier) L2Safe() eth.L2BlockRef {
	return s.derivation.SafeL2Head()
}

func (s *L2Verifier) L2PendingSafe() eth.L2BlockRef {
	return s.derivation.PendingSafeL2Head()
}

func (s *L2Verifier) L2Unsafe() eth.L2BlockRef {
	return s.derivation.UnsafeL2Head()
}

<<<<<<< HEAD
func (s *L2Verifier) EngineSyncTarget() eth.L2BlockRef {
	return s.derivation.EngineSyncTarget()
}

func (s *L2Verifier) L2BackupUnsafe() eth.L2BlockRef {
	return s.derivation.BackupUnsafeL2Head()
}

=======
>>>>>>> 6bdbe57b
func (s *L2Verifier) SyncStatus() *eth.SyncStatus {
	return &eth.SyncStatus{
		CurrentL1:          s.derivation.Origin(),
		CurrentL1Finalized: s.derivation.FinalizedL1(),
		HeadL1:             s.l1State.L1Head(),
		SafeL1:             s.l1State.L1Safe(),
		FinalizedL1:        s.l1State.L1Finalized(),
		UnsafeL2:           s.L2Unsafe(),
		SafeL2:             s.L2Safe(),
		FinalizedL2:        s.L2Finalized(),
		PendingSafeL2:      s.L2PendingSafe(),
		UnsafeL2SyncTarget: s.derivation.UnsafeL2SyncTarget(),
	}
}

func (s *L2Verifier) RollupClient() *sources.RollupClient {
	return sources.NewRollupClient(s.RPCClient())
}

func (s *L2Verifier) RPCClient() client.RPC {
	cl := rpc.DialInProc(s.rpc)
	return testutils.RPCErrFaker{
		RPC: client.NewBaseRPCClient(cl),
		ErrFn: func() error {
			err := s.failRPC
			s.failRPC = nil // reset back, only error once.
			return err
		},
	}
}

// ActRPCFail makes the next L2 RPC request fail
func (s *L2Verifier) ActRPCFail(t Testing) {
	if s.failRPC != nil { // already set to fail?
		t.InvalidAction("already set a mock rpc error")
		return
	}
	s.failRPC = errors.New("mock RPC error")
}

func (s *L2Verifier) ActL1HeadSignal(t Testing) {
	head, err := s.l1.L1BlockRefByLabel(t.Ctx(), eth.Unsafe)
	require.NoError(t, err)
	s.l1State.HandleNewL1HeadBlock(head)
}

func (s *L2Verifier) ActL1SafeSignal(t Testing) {
	safe, err := s.l1.L1BlockRefByLabel(t.Ctx(), eth.Safe)
	require.NoError(t, err)
	s.l1State.HandleNewL1SafeBlock(safe)
}

func (s *L2Verifier) ActL1FinalizedSignal(t Testing) {
	finalized, err := s.l1.L1BlockRefByLabel(t.Ctx(), eth.Finalized)
	require.NoError(t, err)
	s.l1State.HandleNewL1FinalizedBlock(finalized)
	s.derivation.Finalize(finalized)
}

// ActL2PipelineStep runs one iteration of the L2 derivation pipeline
func (s *L2Verifier) ActL2PipelineStep(t Testing) {
	if s.l2Building {
		t.InvalidAction("cannot derive new data while building L2 block")
		return
	}

	s.l2PipelineIdle = false
	err := s.derivation.Step(t.Ctx())
	if err == io.EOF || (err != nil && errors.Is(err, derive.EngineELSyncing)) {
		s.l2PipelineIdle = true
		return
	} else if err != nil && errors.Is(err, derive.NotEnoughData) {
		return
	} else if err != nil && errors.Is(err, derive.ErrReset) {
		s.log.Warn("Derivation pipeline is reset", "err", err)
		s.derivation.Reset()
		return
	} else if err != nil && errors.Is(err, derive.ErrTemporary) {
		s.log.Warn("Derivation process temporary error", "err", err)
		if errors.Is(err, sync.WrongChainErr) { // action-tests don't back off on temporary errors. Avoid a bad genesis setup from looping.
			t.Fatalf("genesis setup issue: %v", err)
		}
		return
	} else if err != nil && errors.Is(err, derive.ErrCritical) {
		t.Fatalf("derivation failed critically: %v", err)
	} else {
		return
	}
}

func (s *L2Verifier) ActL2PipelineFull(t Testing) {
	s.l2PipelineIdle = false
	for !s.l2PipelineIdle {
		s.ActL2PipelineStep(t)
	}
}

// ActL2UnsafeGossipReceive creates an action that can receive an unsafe execution payload, like gossipsub
func (s *L2Verifier) ActL2UnsafeGossipReceive(payload *eth.ExecutionPayload) Action {
	return func(t Testing) {
		s.derivation.AddUnsafePayload(payload)
	}
}<|MERGE_RESOLUTION|>--- conflicted
+++ resolved
@@ -147,17 +147,10 @@
 	return s.derivation.UnsafeL2Head()
 }
 
-<<<<<<< HEAD
-func (s *L2Verifier) EngineSyncTarget() eth.L2BlockRef {
-	return s.derivation.EngineSyncTarget()
-}
-
 func (s *L2Verifier) L2BackupUnsafe() eth.L2BlockRef {
 	return s.derivation.BackupUnsafeL2Head()
 }
 
-=======
->>>>>>> 6bdbe57b
 func (s *L2Verifier) SyncStatus() *eth.SyncStatus {
 	return &eth.SyncStatus{
 		CurrentL1:          s.derivation.Origin(),
