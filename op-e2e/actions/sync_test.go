--- conflicted
+++ resolved
@@ -162,7 +162,10 @@
 	}
 }
 
-<<<<<<< HEAD
+// TestELSync tests that a verifier will have the EL import the full chain from the sequencer
+// when passed a single unsafe block. op-geth can either snap sync or full sync here.
+func TestELSync(gt *testing.T) {
+	gt.Skip("not implemented yet")
 func TestBackupUnsafe(gt *testing.T) {
 	t := NewDefaultTesting(gt)
 	dp := e2eutils.MakeDeployParams(t, defaultRollupTestParams)
@@ -638,12 +641,6 @@
 }
 
 func TestEngineP2PSync(gt *testing.T) {
-=======
-// TestELSync tests that a verifier will have the EL import the full chain from the sequencer
-// when passed a single unsafe block. op-geth can either snap sync or full sync here.
-func TestELSync(gt *testing.T) {
-	gt.Skip("not implemented yet")
->>>>>>> 6bdbe57b
 	t := NewDefaultTesting(gt)
 	dp := e2eutils.MakeDeployParams(t, defaultRollupTestParams)
 	sd := e2eutils.Setup(t, dp, defaultAlloc)
