package derive

import (
	"context"
	"errors"
	"fmt"
	"io"
	"time"

	"github.com/ethereum/go-ethereum"
	"github.com/ethereum/go-ethereum/common"
	"github.com/ethereum/go-ethereum/core/types"
	"github.com/ethereum/go-ethereum/log"

	"github.com/ethereum-optimism/optimism/op-node/rollup"
	"github.com/ethereum-optimism/optimism/op-node/rollup/sync"
	"github.com/ethereum-optimism/optimism/op-service/eth"
)

type AttributesWithParent struct {
	attributes   *eth.PayloadAttributes
	parent       eth.L2BlockRef
	isLastInSpan bool
}

func NewAttributesWithParent(attributes *eth.PayloadAttributes, parent eth.L2BlockRef, isLastInSpan bool) *AttributesWithParent {
	return &AttributesWithParent{attributes, parent, isLastInSpan}
}

func (a *AttributesWithParent) Attributes() *eth.PayloadAttributes {
	return a.attributes
}

type NextAttributesProvider interface {
	Origin() eth.L1BlockRef
	NextAttributes(context.Context, eth.L2BlockRef) (*AttributesWithParent, error)
}

type L2Source interface {
	PayloadByHash(context.Context, common.Hash) (*eth.ExecutionPayload, error)
	PayloadByNumber(context.Context, uint64) (*eth.ExecutionPayload, error)
	L2BlockRefByLabel(ctx context.Context, label eth.BlockLabel) (eth.L2BlockRef, error)
	L2BlockRefByHash(ctx context.Context, l2Hash common.Hash) (eth.L2BlockRef, error)
	L2BlockRefByNumber(ctx context.Context, num uint64) (eth.L2BlockRef, error)
	SystemConfigL2Fetcher
}

type Engine interface {
	ExecEngine
	L2Source
}

// EngineState provides a read-only interface of the forkchoice state properties of the L2 Engine.
type EngineState interface {
	Finalized() eth.L2BlockRef
	UnsafeL2Head() eth.L2BlockRef
	SafeL2Head() eth.L2BlockRef
}

// EngineControl enables other components to build blocks with the Engine,
// while keeping the forkchoice state and payload-id management internal to
// avoid state inconsistencies between different users of the EngineControl.
type EngineControl interface {
	EngineState

	// StartPayload requests the engine to start building a block with the given attributes.
	// If updateSafe, the resulting block will be marked as a safe block.
	StartPayload(ctx context.Context, parent eth.L2BlockRef, attrs *AttributesWithParent, updateSafe bool) (errType BlockInsertionErrType, err error)
	// ConfirmPayload requests the engine to complete the current block. If no block is being built, or if it fails, an error is returned.
	ConfirmPayload(ctx context.Context) (out *eth.ExecutionPayload, errTyp BlockInsertionErrType, err error)
	// CancelPayload requests the engine to stop building the current block without making it canonical.
	// This is optional, as the engine expires building jobs that are left uncompleted, but can still save resources.
	CancelPayload(ctx context.Context, force bool) error
	// BuildingPayload indicates if a payload is being built, and onto which block it is being built, and whether or not it is a safe payload.
	BuildingPayload() (onto eth.L2BlockRef, id eth.PayloadID, safe bool)
}

type LocalEngineControl interface {
	EngineControl
	ResetBuildingState()
	IsEngineSyncing() bool
	ForkchoiceUpdate(ctx context.Context, state *eth.ForkchoiceState, attr *eth.PayloadAttributes) (*eth.ForkchoiceUpdatedResult, error)
	NewPayload(ctx context.Context, payload *eth.ExecutionPayload) (*eth.PayloadStatusV1, error)

	PendingSafeL2Head() eth.L2BlockRef
	EngineSyncTarget() eth.L2BlockRef

	SetUnsafeHead(eth.L2BlockRef)
	SetSafeHead(eth.L2BlockRef)
	SetFinalizedHead(eth.L2BlockRef)
	SetPendingSafeL2Head(eth.L2BlockRef)
	SetEngineSyncTarget(eth.L2BlockRef)
}

// Max memory used for buffering unsafe payloads
const maxUnsafePayloadsMemory = 500 * 1024 * 1024

// finalityLookback defines the amount of L1<>L2 relations to track for finalization purposes, one per L1 block.
//
// When L1 finalizes blocks, it finalizes finalityLookback blocks behind the L1 head.
// Non-finality may take longer, but when it does finalize again, it is within this range of the L1 head.
// Thus we only need to retain the L1<>L2 derivation relation data of this many L1 blocks.
//
// In the event of older finalization signals, misconfiguration, or insufficient L1<>L2 derivation relation data,
// then we may miss the opportunity to finalize more L2 blocks.
// This does not cause any divergence, it just causes lagging finalization status.
//
// The beacon chain on mainnet has 32 slots per epoch,
// and new finalization events happen at most 4 epochs behind the head.
// And then we add 1 to make pruning easier by leaving room for a new item without pruning the 32*4.
const finalityLookback = 4*32 + 1

// finalityDelay is the number of L1 blocks to traverse before trying to finalize L2 blocks again.
// We do not want to do this too often, since it requires fetching a L1 block by number, so no cache data.
const finalityDelay = 64

type FinalityData struct {
	// The last L2 block that was fully derived and inserted into the L2 engine while processing this L1 block.
	L2Block eth.L2BlockRef
	// The L1 block this stage was at when inserting the L2 block.
	// When this L1 block is finalized, the L2 chain up to this block can be fully reproduced from finalized L1 data.
	L1Block eth.BlockID
}

// EngineQueue queues up payload attributes to consolidate or process with the provided Engine
type EngineQueue struct {
	log log.Logger
	cfg *rollup.Config

<<<<<<< HEAD
	finalized  eth.L2BlockRef
	safeHead   eth.L2BlockRef
	unsafeHead eth.L2BlockRef

	// L2 block processed from the batch, but not consolidated to the safe block yet.
	// Consolidation will be pending until the entire batch is processed successfully, to guarantee the span batch atomicity.
	pendingSafeHead eth.L2BlockRef

	// Target L2 block the engine is currently syncing to.
	// If the engine p2p sync is enabled, it can be different with unsafeHead. Otherwise, it must be same with unsafeHead.
	engineSyncTarget eth.L2BlockRef

	// backupUnsafeHead is used to restore unsafeHead and engineSyncTarget when batch contains invalid payload.
	backupUnsafeHead eth.L2BlockRef

	buildingOnto eth.L2BlockRef
	buildingID   eth.PayloadID
	buildingSafe bool
=======
	ec LocalEngineControl
>>>>>>> 4250b6e5

	// Track when the rollup node changes the forkchoice without engine action,
	// e.g. on a reset after a reorg, or after consolidating a block.
	// This update may repeat if the engine returns a temporary error.
	needForkchoiceUpdate bool

	// Track when the rollup node changes the forkchoice to restore previous
	// known unsafe chain. e.g. Unsafe Reorg caused by Invalid span batch.
	// This update does not retry except engine returns non-input error
	// because engine may forgot backupUnsafeHead or backupUnsafeHead is not part
	// of the chain.
	checkBackupUnsafeReorg bool

	// finalizedL1 is the currently perceived finalized L1 block.
	// This may be ahead of the current traversed origin when syncing.
	finalizedL1 eth.L1BlockRef

	// triedFinalizeAt tracks at which origin we last tried to finalize during sync.
	triedFinalizeAt eth.L1BlockRef

	// The queued-up attributes
	safeAttributes *AttributesWithParent
	unsafePayloads *PayloadsQueue // queue of unsafe payloads, ordered by ascending block number, may have gaps and duplicates

	// Tracks which L2 blocks where last derived from which L1 block. At most finalityLookback large.
	finalityData []FinalityData

	engine L2Source
	prev   NextAttributesProvider

	origin eth.L1BlockRef   // updated on resets, and whenever we read from the previous stage.
	sysCfg eth.SystemConfig // only used for pipeline resets

	metrics   Metrics
	l1Fetcher L1Fetcher

	syncCfg *sync.Config
}

var _ EngineControl = (*EngineQueue)(nil)

// NewEngineQueue creates a new EngineQueue, which should be Reset(origin) before use.
func NewEngineQueue(log log.Logger, cfg *rollup.Config, engine Engine, metrics Metrics, prev NextAttributesProvider, l1Fetcher L1Fetcher, syncCfg *sync.Config) *EngineQueue {
	return &EngineQueue{
		log:            log,
		cfg:            cfg,
		ec:             NewEngineController(engine, log, metrics, cfg.Genesis),
		engine:         engine,
		metrics:        metrics,
		finalityData:   make([]FinalityData, 0, finalityLookback),
		unsafePayloads: NewPayloadsQueue(maxUnsafePayloadsMemory, payloadMemSize),
		prev:           prev,
		l1Fetcher:      l1Fetcher,
		syncCfg:        syncCfg,
	}
}

// Origin identifies the L1 chain (incl.) that included and/or produced all the safe L2 blocks.
func (eq *EngineQueue) Origin() eth.L1BlockRef {
	return eq.origin
}

func (eq *EngineQueue) SystemConfig() eth.SystemConfig {
	return eq.sysCfg
}

func (eq *EngineQueue) AddUnsafePayload(payload *eth.ExecutionPayload) {
	if payload == nil {
		eq.log.Warn("cannot add nil unsafe payload")
		return
	}

	if err := eq.unsafePayloads.Push(payload); err != nil {
		eq.log.Warn("Could not add unsafe payload", "id", payload.ID(), "timestamp", uint64(payload.Timestamp), "err", err)
		return
	}
	p := eq.unsafePayloads.Peek()
	eq.metrics.RecordUnsafePayloadsBuffer(uint64(eq.unsafePayloads.Len()), eq.unsafePayloads.MemSize(), p.ID())
	eq.log.Trace("Next unsafe payload to process", "next", p.ID(), "timestamp", uint64(p.Timestamp))
}

func (eq *EngineQueue) Finalize(l1Origin eth.L1BlockRef) {
	if l1Origin.Number < eq.finalizedL1.Number {
		eq.log.Error("ignoring old L1 finalized block signal! Is the L1 provider corrupted?", "prev_finalized_l1", eq.finalizedL1, "signaled_finalized_l1", l1Origin)
		return
	}

	// remember the L1 finalization signal
	eq.finalizedL1 = l1Origin

	// Sanity check: we only try to finalize L2 immediately, without fetching additional data,
	// if we are on the same chain as the signal.
	// If we are on a different chain, the signal will be ignored,
	// and tryFinalizeL1Origin() will eventually detect that we are on the wrong chain,
	// if not resetting due to reorg elsewhere already.
	for _, fd := range eq.finalityData {
		if fd.L1Block == l1Origin.ID() {
			eq.tryFinalizeL2()
			return
		}
	}

	eq.log.Info("received L1 finality signal, but missing data for immediate L2 finalization", "prev_finalized_l1", eq.finalizedL1, "signaled_finalized_l1", l1Origin)
}

// FinalizedL1 identifies the L1 chain (incl.) that included and/or produced all the finalized L2 blocks.
// This may return a zeroed ID if no finalization signals have been seen yet.
func (eq *EngineQueue) FinalizedL1() eth.L1BlockRef {
	return eq.finalizedL1
}

func (eq *EngineQueue) Finalized() eth.L2BlockRef {
	return eq.ec.Finalized()
}

func (eq *EngineQueue) UnsafeL2Head() eth.L2BlockRef {
	return eq.ec.UnsafeL2Head()
}

func (eq *EngineQueue) SafeL2Head() eth.L2BlockRef {
	return eq.ec.SafeL2Head()
}

func (eq *EngineQueue) PendingSafeL2Head() eth.L2BlockRef {
	return eq.ec.PendingSafeL2Head()
}

func (eq *EngineQueue) EngineSyncTarget() eth.L2BlockRef {
	return eq.ec.EngineSyncTarget()
}

func (eq *EngineQueue) BackupUnsafeL2Head() eth.L2BlockRef {
	return eq.backupUnsafeHead
}

// Determine if the engine is syncing to the target block
func (eq *EngineQueue) isEngineSyncing() bool {
	return eq.ec.IsEngineSyncing()
}

func (eq *EngineQueue) Step(ctx context.Context) error {
	if eq.checkBackupUnsafeReorg {
		if err := eq.tryBackupUnsafeReorg(ctx); err != nil {
			eq.log.Warn("failed to restore unsafe head using backupUnsafeHead", "err", err)
		}
		return nil
	}
	if eq.needForkchoiceUpdate {
		return eq.tryUpdateEngine(ctx)
	}
	// Trying unsafe payload should be done before safe attributes
	// It allows the unsafe head can move forward while the long-range consolidation is in progress.
	if eq.unsafePayloads.Len() > 0 {
		if err := eq.tryNextUnsafePayload(ctx); err != io.EOF {
			return err
		}
		// EOF error means we can't process the next unsafe payload. Then we should process next safe attributes.
	}
	if eq.isEngineSyncing() {
		// Make pipeline first focus to sync unsafe blocks to engineSyncTarget
		return EngineELSyncing
	}
	if eq.safeAttributes != nil {
		return eq.tryNextSafeAttributes(ctx)
	}
	outOfData := false
	newOrigin := eq.prev.Origin()
	// Check if the L2 unsafe head origin is consistent with the new origin
	if err := eq.verifyNewL1Origin(ctx, newOrigin); err != nil {
		return err
	}
	eq.origin = newOrigin
	eq.postProcessSafeL2() // make sure we track the last L2 safe head for every new L1 block
	// try to finalize the L2 blocks we have synced so far (no-op if L1 finality is behind)
	if err := eq.tryFinalizePastL2Blocks(ctx); err != nil {
		return err
	}
	if next, err := eq.prev.NextAttributes(ctx, eq.ec.PendingSafeL2Head()); err == io.EOF {
		outOfData = true
	} else if err != nil {
		return err
	} else {
		eq.safeAttributes = next
		eq.log.Debug("Adding next safe attributes", "safe_head", eq.ec.SafeL2Head(),
			"pending_safe_head", eq.ec.PendingSafeL2Head(), "next", next)
		return NotEnoughData
	}

	if outOfData {
		return io.EOF
	} else {
		return nil
	}
}

// verifyNewL1Origin checks that the L2 unsafe head still has a L1 origin that is on the canonical chain.
// If the unsafe head origin is after the new L1 origin it is assumed to still be canonical.
// The check is only required when moving to a new L1 origin.
func (eq *EngineQueue) verifyNewL1Origin(ctx context.Context, newOrigin eth.L1BlockRef) error {
	if newOrigin == eq.origin {
		return nil
	}
	unsafeOrigin := eq.ec.UnsafeL2Head().L1Origin
	if newOrigin.Number == unsafeOrigin.Number && newOrigin.ID() != unsafeOrigin {
		return NewResetError(fmt.Errorf("l1 origin was inconsistent with l2 unsafe head origin, need reset to resolve: l1 origin: %v; unsafe origin: %v",
			newOrigin.ID(), unsafeOrigin))
	}
	// Avoid requesting an older block by checking against the parent hash
	if newOrigin.Number == unsafeOrigin.Number+1 && newOrigin.ParentHash != unsafeOrigin.Hash {
		return NewResetError(fmt.Errorf("l2 unsafe head origin is no longer canonical, need reset to resolve: canonical hash: %v; unsafe origin hash: %v",
			newOrigin.ParentHash, unsafeOrigin.Hash))
	}
	if newOrigin.Number > unsafeOrigin.Number+1 {
		// If unsafe origin is further behind new origin, check it's still on the canonical chain.
		canonical, err := eq.l1Fetcher.L1BlockRefByNumber(ctx, unsafeOrigin.Number)
		if err != nil {
			return NewTemporaryError(fmt.Errorf("failed to fetch canonical L1 block at slot: %v; err: %w", unsafeOrigin.Number, err))
		}
		if canonical.ID() != unsafeOrigin {
			eq.log.Error("Resetting due to origin mismatch")
			return NewResetError(fmt.Errorf("l2 unsafe head origin is no longer canonical, need reset to resolve: canonical: %v; unsafe origin: %v",
				canonical, unsafeOrigin))
		}
	}
	return nil
}

func (eq *EngineQueue) tryFinalizePastL2Blocks(ctx context.Context) error {
	if eq.finalizedL1 == (eth.L1BlockRef{}) {
		return nil
	}

	// If the L1 is finalized beyond the point we are traversing (e.g. during sync),
	// then we should check if we can finalize this L1 block we are traversing.
	// Otherwise, nothing to act on here, we will finalize later on a new finality signal matching the recent history.
	if eq.finalizedL1.Number < eq.origin.Number {
		return nil
	}

	// If we recently tried finalizing, then don't try again just yet, but traverse more of L1 first.
	if eq.triedFinalizeAt != (eth.L1BlockRef{}) && eq.origin.Number <= eq.triedFinalizeAt.Number+finalityDelay {
		return nil
	}

	eq.log.Info("processing L1 finality information", "l1_finalized", eq.finalizedL1, "l1_origin", eq.origin, "previous", eq.triedFinalizeAt)

	// Sanity check we are indeed on the finalizing chain, and not stuck on something else.
	// We assume that the block-by-number query is consistent with the previously received finalized chain signal
	ref, err := eq.l1Fetcher.L1BlockRefByNumber(ctx, eq.origin.Number)
	if err != nil {
		return NewTemporaryError(fmt.Errorf("failed to check if on finalizing L1 chain: %w", err))
	}
	if ref.Hash != eq.origin.Hash {
		return NewResetError(fmt.Errorf("need to reset, we are on %s, not on the finalizing L1 chain %s (towards %s)", eq.origin, ref, eq.finalizedL1))
	}
	eq.tryFinalizeL2()
	return nil
}

// tryFinalizeL2 traverses the past L1 blocks, checks if any has been finalized,
// and then marks the latest fully derived L2 block from this as finalized,
// or defaults to the current finalized L2 block.
func (eq *EngineQueue) tryFinalizeL2() {
	if eq.finalizedL1 == (eth.L1BlockRef{}) {
		return // if no L1 information is finalized yet, then skip this
	}
	eq.triedFinalizeAt = eq.origin
	// default to keep the same finalized block
	finalizedL2 := eq.ec.Finalized()
	// go through the latest inclusion data, and find the last L2 block that was derived from a finalized L1 block
	for _, fd := range eq.finalityData {
		if fd.L2Block.Number > finalizedL2.Number && fd.L1Block.Number <= eq.finalizedL1.Number {
			finalizedL2 = fd.L2Block
			eq.needForkchoiceUpdate = true
		}
	}
	eq.ec.SetFinalizedHead(finalizedL2)
}

// postProcessSafeL2 buffers the L1 block the safe head was fully derived from,
// to finalize it once the L1 block, or later, finalizes.
func (eq *EngineQueue) postProcessSafeL2() {
	// prune finality data if necessary
	if len(eq.finalityData) >= finalityLookback {
		eq.finalityData = append(eq.finalityData[:0], eq.finalityData[1:finalityLookback]...)
	}
	// remember the last L2 block that we fully derived from the given finality data
	if len(eq.finalityData) == 0 || eq.finalityData[len(eq.finalityData)-1].L1Block.Number < eq.origin.Number {
		// append entry for new L1 block
		eq.finalityData = append(eq.finalityData, FinalityData{
			L2Block: eq.ec.SafeL2Head(),
			L1Block: eq.origin.ID(),
		})
		last := &eq.finalityData[len(eq.finalityData)-1]
		eq.log.Debug("extended finality-data", "last_l1", last.L1Block, "last_l2", last.L2Block)
	} else {
		// if it's a new L2 block that was derived from the same latest L1 block, then just update the entry
		last := &eq.finalityData[len(eq.finalityData)-1]
		if last.L2Block != eq.ec.SafeL2Head() { // avoid logging if there are no changes
			last.L2Block = eq.ec.SafeL2Head()
			eq.log.Debug("updated finality-data", "last_l1", last.L1Block, "last_l2", last.L2Block)
		}
	}
}

func (eq *EngineQueue) logSyncProgress(reason string) {
	eq.log.Info("Sync progress",
		"reason", reason,
		"l2_finalized", eq.ec.Finalized(),
		"l2_safe", eq.ec.SafeL2Head(),
		"l2_safe_pending", eq.ec.PendingSafeL2Head(),
		"l2_unsafe", eq.ec.UnsafeL2Head(),
		"l2_engineSyncTarget", eq.ec.EngineSyncTarget(),
		"l2_time", eq.ec.UnsafeL2Head().Time,
		"l1_derived", eq.origin,
	)
}

// tryUpdateEngine attempts to update the engine with the current forkchoice state of the rollup node,
// this is a no-op if the nodes already agree on the forkchoice state.
func (eq *EngineQueue) tryUpdateEngine(ctx context.Context) error {
	if eq.ec.UnsafeL2Head().Hash != eq.ec.EngineSyncTarget().Hash {
		eq.log.Warn("Attempting to update forkchoice state while engine is P2P syncing")
	}
	fc := eth.ForkchoiceState{
		HeadBlockHash:      eq.ec.EngineSyncTarget().Hash,
		SafeBlockHash:      eq.ec.SafeL2Head().Hash,
		FinalizedBlockHash: eq.ec.Finalized().Hash,
	}
	_, err := eq.ec.ForkchoiceUpdate(ctx, &fc, nil)
	if err != nil {
		var inputErr eth.InputError
		if errors.As(err, &inputErr) {
			switch inputErr.Code {
			case eth.InvalidForkchoiceState:
				return NewResetError(fmt.Errorf("forkchoice update was inconsistent with engine, need reset to resolve: %w", inputErr.Unwrap()))
			default:
				return NewTemporaryError(fmt.Errorf("unexpected error code in forkchoice-updated response: %w", err))
			}
		} else {
			return NewTemporaryError(fmt.Errorf("failed to sync forkchoice with engine: %w", err))
		}
	}
	eq.needForkchoiceUpdate = false
	return nil
}

// checkNewPayloadStatus checks returned status of engine_newPayloadV1 request for next unsafe payload.
// It returns true if the status is acceptable.
func (eq *EngineQueue) checkNewPayloadStatus(status eth.ExecutePayloadStatus) bool {
	if eq.syncCfg.SyncMode == sync.ELSync {
		// Allow SYNCING and ACCEPTED if engine EL sync is enabled
		return status == eth.ExecutionValid || status == eth.ExecutionSyncing || status == eth.ExecutionAccepted
	}
	return status == eth.ExecutionValid
}

// checkForkchoiceUpdatedStatus checks returned status of engine_forkchoiceUpdatedV1 request for next unsafe payload.
// It returns true if the status is acceptable.
func (eq *EngineQueue) checkForkchoiceUpdatedStatus(status eth.ExecutePayloadStatus) bool {
	if eq.syncCfg.SyncMode == sync.ELSync {
		// Allow SYNCING if engine P2P sync is enabled
		return status == eth.ExecutionValid || status == eth.ExecutionSyncing
	}
	return status == eth.ExecutionValid
}

func (eq *EngineQueue) tryNextUnsafePayload(ctx context.Context) error {
	first := eq.unsafePayloads.Peek()

	if uint64(first.BlockNumber) <= eq.ec.SafeL2Head().Number {
		eq.log.Info("skipping unsafe payload, since it is older than safe head", "safe", eq.ec.SafeL2Head().ID(), "unsafe", first.ID(), "payload", first.ID())
		eq.unsafePayloads.Pop()
		return nil
	}
	if uint64(first.BlockNumber) <= eq.ec.UnsafeL2Head().Number {
		eq.log.Info("skipping unsafe payload, since it is older than unsafe head", "unsafe", eq.ec.UnsafeL2Head().ID(), "unsafe_payload", first.ID())
		eq.unsafePayloads.Pop()
		return nil
	}

	// Ensure that the unsafe payload builds upon the current unsafe head
	if eq.syncCfg.SyncMode != sync.ELSync && first.ParentHash != eq.ec.UnsafeL2Head().Hash {
		if uint64(first.BlockNumber) == eq.ec.UnsafeL2Head().Number+1 {
			eq.log.Info("skipping unsafe payload, since it does not build onto the existing unsafe chain", "safe", eq.ec.SafeL2Head().ID(), "unsafe", first.ID(), "payload", first.ID())
			eq.unsafePayloads.Pop()
		}
		return io.EOF // time to go to next stage if we cannot process the first unsafe payload
	}

	ref, err := PayloadToBlockRef(first, &eq.cfg.Genesis)
	if err != nil {
		eq.log.Error("failed to decode L2 block ref from payload", "err", err)
		eq.unsafePayloads.Pop()
		return nil
	}

	status, err := eq.ec.NewPayload(ctx, first)
	if err != nil {
		return NewTemporaryError(fmt.Errorf("failed to update insert payload: %w", err))
	}
	if !eq.checkNewPayloadStatus(status.Status) {
		eq.unsafePayloads.Pop()
		return NewTemporaryError(fmt.Errorf("cannot process unsafe payload: new - %v; parent: %v; err: %w",
			first.ID(), first.ParentID(), eth.NewPayloadErr(first, status)))
	}

	// Mark the new payload as valid
	fc := eth.ForkchoiceState{
		HeadBlockHash:      first.BlockHash,
		SafeBlockHash:      eq.ec.SafeL2Head().Hash, // this should guarantee we do not reorg past the safe head
		FinalizedBlockHash: eq.ec.Finalized().Hash,
	}
	fcRes, err := eq.ec.ForkchoiceUpdate(ctx, &fc, nil)
	if err != nil {
		var inputErr eth.InputError
		if errors.As(err, &inputErr) {
			switch inputErr.Code {
			case eth.InvalidForkchoiceState:
				return NewResetError(fmt.Errorf("pre-unsafe-block forkchoice update was inconsistent with engine, need reset to resolve: %w", inputErr.Unwrap()))
			default:
				return NewTemporaryError(fmt.Errorf("unexpected error code in forkchoice-updated response: %w", err))
			}
		} else {
			return NewTemporaryError(fmt.Errorf("failed to update forkchoice to prepare for new unsafe payload: %w", err))
		}
	}
	if !eq.checkForkchoiceUpdatedStatus(fcRes.PayloadStatus.Status) {
		eq.unsafePayloads.Pop()
		return NewTemporaryError(fmt.Errorf("cannot prepare unsafe chain for new payload: new - %v; parent: %v; err: %w",
			first.ID(), first.ParentID(), eth.ForkchoiceUpdateErr(fcRes.PayloadStatus)))
	}

	eq.ec.SetEngineSyncTarget(ref)
	// unsafeHead should be updated only if the payload status is VALID
	if fcRes.PayloadStatus.Status == eth.ExecutionValid {
		eq.ec.SetUnsafeHead(ref)
	}
	eq.unsafePayloads.Pop()
	eq.log.Trace("Executed unsafe payload", "hash", ref.Hash, "number", ref.Number, "timestamp", ref.Time, "l1Origin", ref.L1Origin)
	eq.logSyncProgress("unsafe payload from sequencer")

	return nil
}

func (eq *EngineQueue) tryNextSafeAttributes(ctx context.Context) error {
	if eq.safeAttributes == nil { // sanity check the attributes are there
		return nil
	}
	// validate the safe attributes before processing them. The engine may have completed processing them through other means.
	if eq.ec.PendingSafeL2Head() != eq.safeAttributes.parent {
		// Previously the attribute's parent was the pending safe head. If the pending safe head advances so pending safe head's parent is the same as the
		// attribute's parent then we need to cancel the attributes.
		if eq.ec.PendingSafeL2Head().ParentHash == eq.safeAttributes.parent.Hash {
			eq.log.Warn("queued safe attributes are stale, safehead progressed",
				"pending_safe_head", eq.ec.PendingSafeL2Head(), "pending_safe_head_parent", eq.ec.PendingSafeL2Head().ParentID(),
				"attributes_parent", eq.safeAttributes.parent)
			eq.safeAttributes = nil
			return nil
		}
		// If something other than a simple advance occurred, perform a full reset
		return NewResetError(fmt.Errorf("pending safe head changed to %s with parent %s, conflicting with queued safe attributes on top of %s",
			eq.ec.PendingSafeL2Head(), eq.ec.PendingSafeL2Head().ParentID(), eq.safeAttributes.parent))

	}
	if eq.ec.PendingSafeL2Head().Number < eq.ec.UnsafeL2Head().Number {
		return eq.consolidateNextSafeAttributes(ctx)
	} else if eq.ec.PendingSafeL2Head().Number == eq.ec.UnsafeL2Head().Number {
		return eq.forceNextSafeAttributes(ctx)
	} else {
		// For some reason the unsafe head is behind the pending safe head. Log it, and correct it.
		eq.log.Error("invalid sync state, unsafe head is behind pending safe head", "unsafe", eq.ec.UnsafeL2Head(), "pending_safe", eq.ec.PendingSafeL2Head())
		eq.ec.SetUnsafeHead(eq.ec.PendingSafeL2Head())
		eq.ec.SetEngineSyncTarget(eq.ec.PendingSafeL2Head())
		return nil
	}
}

// consolidateNextSafeAttributes tries to match the next safe attributes against the existing unsafe chain,
// to avoid extra processing or unnecessary unwinding of the chain.
// However, if the attributes do not match, they will be forced with forceNextSafeAttributes.
func (eq *EngineQueue) consolidateNextSafeAttributes(ctx context.Context) error {
	ctx, cancel := context.WithTimeout(ctx, time.Second*10)
	defer cancel()

	payload, err := eq.engine.PayloadByNumber(ctx, eq.ec.PendingSafeL2Head().Number+1)
	if err != nil {
		if errors.Is(err, ethereum.NotFound) {
			// engine may have restarted, or inconsistent safe head. We need to reset
			return NewResetError(fmt.Errorf("expected engine was synced and had unsafe block to reconcile, but cannot find the block: %w", err))
		}
		return NewTemporaryError(fmt.Errorf("failed to get existing unsafe payload to compare against derived attributes from L1: %w", err))
	}
	if err := AttributesMatchBlock(eq.safeAttributes.attributes, eq.ec.PendingSafeL2Head().Hash, payload, eq.log); err != nil {
		eq.log.Warn("L2 reorg: existing unsafe block does not match derived attributes from L1", "err", err, "unsafe", eq.ec.UnsafeL2Head(), "pending_safe", eq.ec.PendingSafeL2Head(), "safe", eq.ec.SafeL2Head())
		// geth cannot wind back a chain without reorging to a new, previously non-canonical, block
		return eq.forceNextSafeAttributes(ctx)
	}
	ref, err := PayloadToBlockRef(payload, &eq.cfg.Genesis)
	if err != nil {
		return NewResetError(fmt.Errorf("failed to decode L2 block ref from payload: %w", err))
	}
	eq.ec.SetPendingSafeL2Head(ref)
	if eq.safeAttributes.isLastInSpan {
		eq.ec.SetSafeHead(ref)
		eq.needForkchoiceUpdate = true
		eq.postProcessSafeL2()
	}
	// unsafe head stays the same, we did not reorg the chain.
	eq.safeAttributes = nil
	eq.logSyncProgress("reconciled with L1")

	return nil
}

// forceNextSafeAttributes inserts the provided attributes, reorging away any conflicting unsafe chain.
func (eq *EngineQueue) forceNextSafeAttributes(ctx context.Context) error {
	if eq.safeAttributes == nil {
		return nil
	}
	attrs := eq.safeAttributes.attributes
	errType, err := eq.StartPayload(ctx, eq.ec.PendingSafeL2Head(), eq.safeAttributes, true)
	if err == nil {
		_, errType, err = eq.ConfirmPayload(ctx)
	}
	if err != nil {
		switch errType {
		case BlockInsertTemporaryErr:
			// RPC errors are recoverable, we can retry the buffered payload attributes later.
			return NewTemporaryError(fmt.Errorf("temporarily cannot insert new safe block: %w", err))
		case BlockInsertPrestateErr:
			_ = eq.CancelPayload(ctx, true)
			return NewResetError(fmt.Errorf("need reset to resolve pre-state problem: %w", err))
		case BlockInsertPayloadErr:
			_ = eq.CancelPayload(ctx, true)
			eq.log.Warn("could not process payload derived from L1 data, dropping batch", "err", err)
			// Count the number of deposits to see if the tx list is deposit only.
			depositCount := 0
			for _, tx := range attrs.Transactions {
				if len(tx) > 0 && tx[0] == types.DepositTxType {
					depositCount += 1
				}
			}
			// Deposit transaction execution errors are suppressed in the execution engine, but if the
			// block is somehow invalid, there is nothing we can do to recover & we should exit.
			// TODO: Can this be triggered by an empty batch with invalid data (like parent hash or gas limit?)
			if len(attrs.Transactions) == depositCount {
				eq.log.Error("deposit only block was invalid", "parent", eq.safeAttributes.parent, "err", err)
				return NewCriticalError(fmt.Errorf("failed to process block with only deposit transactions: %w", err))
			}
			// drop the payload without inserting it
			eq.safeAttributes = nil
			// Revert the pending safe head to the safe head.
			eq.ec.SetPendingSafeL2Head(eq.ec.SafeL2Head())
			// suppress the error b/c we want to retry with the next batch from the batch queue
			// If there is no valid batch the node will eventually force a deposit only block. If
			// the deposit only block fails, this will return the critical error above.

			// Compare backupUnsafeHead and unsafeHead. Try to restore to previous known unsafe chain.
			eq.checkBackupUnsafeReorg = true

			return nil
		default:
			return NewCriticalError(fmt.Errorf("unknown InsertHeadBlock error type %d: %w", errType, err))
		}
	}
	eq.safeAttributes = nil
	eq.logSyncProgress("processed safe block derived from L1")

	return nil
}

<<<<<<< HEAD
// tryBackupUnsafeReorg tries to reorg(restore) unsafe head to backupUnsafeHead.
func (eq *EngineQueue) tryBackupUnsafeReorg(ctx context.Context) error {
	// Only try once because execution engine may forgot backupUnsafeHead
	// or backupUnsafeHead is not part of the chain.
	// Exception: Retry when forkChoiceUpdate returns non-input error.
	eq.checkBackupUnsafeReorg = false
	// This method must be never called when EL sync. If EL sync is in progress, early return.
	if eq.unsafeHead.Hash != eq.engineSyncTarget.Hash {
		eq.log.Warn("Attempting to update forkchoice state while engine is P2P syncing.")
		eq.backupUnsafeHead = eth.L2BlockRef{}
		return nil
	}
	if eq.backupUnsafeHead == (eth.L2BlockRef{}) { // sanity check backupUnsafeHead is there
		return nil
	}
	// Reorg unsafe chain. Safe/Finalized chain will not be updated.
	eq.log.Warn("trying to restore unsafe head", "backupUnsafe", eq.backupUnsafeHead.ID(), "unsafe", eq.unsafeHead.ID())
	fc := eth.ForkchoiceState{
		HeadBlockHash:      eq.backupUnsafeHead.Hash,
		SafeBlockHash:      eq.safeHead.Hash,
		FinalizedBlockHash: eq.finalized.Hash,
	}
	fcRes, err := eq.engine.ForkchoiceUpdate(ctx, &fc, nil)
	if err != nil {
		var inputErr eth.InputError
		if errors.As(err, &inputErr) {
			eq.backupUnsafeHead = eth.L2BlockRef{}
			switch inputErr.Code {
			case eth.InvalidForkchoiceState:
				return fmt.Errorf("forkchoice update was inconsistent with engine, need reset to resolve: %w", inputErr.Unwrap())
			default:
				return fmt.Errorf("unexpected error code in forkchoice-updated response: %w", err)
			}
		} else {
			// Retry when forkChoiceUpdate returns non-input error.
			// Do not reset backupUnsafeHead because it will be used again.
			eq.checkBackupUnsafeReorg = true
			return fmt.Errorf("failed to sync forkchoice with engine: %w", err)
		}
	}
	if fcRes.PayloadStatus.Status == eth.ExecutionValid {
		// Execution engine accepted the reorg.
		eq.log.Info("successfully reorged unsafe head", "unsafe", eq.backupUnsafeHead.ID())
		eq.unsafeHead = eq.backupUnsafeHead
		eq.engineSyncTarget = eq.backupUnsafeHead
		eq.metrics.RecordL2Ref("l2_unsafe", eq.unsafeHead)
		eq.metrics.RecordL2Ref("l2_engineSyncTarget", eq.engineSyncTarget)
		eq.logSyncProgress("unsafe head reorg using backup")
		eq.backupUnsafeHead = eth.L2BlockRef{}
		return nil
	}
	eq.backupUnsafeHead = eth.L2BlockRef{}
	// Execution engine could not reorg back to previous unsafe head.
	return fmt.Errorf("cannot restore unsafe chain using backupUnsafe: err: %w",
		eth.ForkchoiceUpdateErr(fcRes.PayloadStatus))
}

func (eq *EngineQueue) StartPayload(ctx context.Context, parent eth.L2BlockRef, attrs *eth.PayloadAttributes, updateSafe bool) (errType BlockInsertionErrType, err error) {
	if eq.isEngineSyncing() {
		return BlockInsertTemporaryErr, fmt.Errorf("engine is in progess of p2p sync")
	}
	if eq.buildingID != (eth.PayloadID{}) {
		eq.log.Warn("did not finish previous block building, starting new building now", "prev_onto", eq.buildingOnto, "prev_payload_id", eq.buildingID, "new_onto", parent)
		// TODO: maybe worth it to force-cancel the old payload ID here.
	}
	fc := eth.ForkchoiceState{
		HeadBlockHash:      parent.Hash,
		SafeBlockHash:      eq.safeHead.Hash,
		FinalizedBlockHash: eq.finalized.Hash,
	}
	id, errTyp, err := StartPayload(ctx, eq.engine, fc, attrs)
	if err != nil {
		return errTyp, err
	}
	eq.buildingID = id
	eq.buildingSafe = updateSafe
	eq.buildingOnto = parent
	return BlockInsertOK, nil
=======
func (eq *EngineQueue) StartPayload(ctx context.Context, parent eth.L2BlockRef, attrs *AttributesWithParent, updateSafe bool) (errType BlockInsertionErrType, err error) {
	return eq.ec.StartPayload(ctx, parent, attrs, updateSafe)
>>>>>>> 4250b6e5
}

func (eq *EngineQueue) ConfirmPayload(ctx context.Context) (out *eth.ExecutionPayload, errTyp BlockInsertionErrType, err error) {
	preSafe := eq.ec.SafeL2Head()
	_, _, buildingSafe := eq.ec.BuildingPayload()
	out, errTyp, err = eq.ec.ConfirmPayload(ctx)
	if err != nil {
		return nil, errTyp, err
	}
<<<<<<< HEAD
	// BBackup unsafeHead when new block is not built on original unsafe head.
	if eq.unsafeHead.Number >= ref.Number {
		eq.backupUnsafeHead = eq.unsafeHead
		eq.metrics.RecordL2Ref("l2_backupUnsafeHead", eq.backupUnsafeHead)
	}
	eq.unsafeHead = ref
	eq.engineSyncTarget = ref
	eq.metrics.RecordL2Ref("l2_unsafe", ref)
	eq.metrics.RecordL2Ref("l2_engineSyncTarget", ref)

	if eq.buildingSafe {
		eq.pendingSafeHead = ref
		if updateSafe {
			eq.safeHead = ref
			eq.postProcessSafeL2()
			eq.metrics.RecordL2Ref("l2_safe", ref)
			// Remove backupUnsafeHead because this backup will be never used after consolidation.
			eq.backupUnsafeHead = eth.L2BlockRef{}
		}
=======
	postSafe := eq.ec.SafeL2Head()
	if buildingSafe && (preSafe != postSafe) {
		eq.postProcessSafeL2()
>>>>>>> 4250b6e5
	}
	return out, BlockInsertOK, nil
}

func (eq *EngineQueue) CancelPayload(ctx context.Context, force bool) error {
	return eq.ec.CancelPayload(ctx, force)
}

func (eq *EngineQueue) BuildingPayload() (onto eth.L2BlockRef, id eth.PayloadID, safe bool) {
	return eq.ec.BuildingPayload()
}

// Reset walks the L2 chain backwards until it finds an L2 block whose L1 origin is canonical.
// The unsafe head is set to the head of the L2 chain, unless the existing safe head is not canonical.
func (eq *EngineQueue) Reset(ctx context.Context, _ eth.L1BlockRef, _ eth.SystemConfig) error {
	result, err := sync.FindL2Heads(ctx, eq.cfg, eq.l1Fetcher, eq.engine, eq.log, eq.syncCfg)
	if err != nil {
		return NewTemporaryError(fmt.Errorf("failed to find the L2 Heads to start from: %w", err))
	}
	finalized, safe, unsafe := result.Finalized, result.Safe, result.Unsafe
	l1Origin, err := eq.l1Fetcher.L1BlockRefByHash(ctx, safe.L1Origin.Hash)
	if err != nil {
		return NewTemporaryError(fmt.Errorf("failed to fetch the new L1 progress: origin: %v; err: %w", safe.L1Origin, err))
	}
	if safe.Time < l1Origin.Time {
		return NewResetError(fmt.Errorf("cannot reset block derivation to start at L2 block %s with time %d older than its L1 origin %s with time %d, time invariant is broken",
			safe, safe.Time, l1Origin, l1Origin.Time))
	}

	// Walk back L2 chain to find the L1 origin that is old enough to start buffering channel data from.
	pipelineL2 := safe
	for {
		afterL2Genesis := pipelineL2.Number > eq.cfg.Genesis.L2.Number
		afterL1Genesis := pipelineL2.L1Origin.Number > eq.cfg.Genesis.L1.Number
		afterChannelTimeout := pipelineL2.L1Origin.Number+eq.cfg.ChannelTimeout > l1Origin.Number
		if afterL2Genesis && afterL1Genesis && afterChannelTimeout {
			parent, err := eq.engine.L2BlockRefByHash(ctx, pipelineL2.ParentHash)
			if err != nil {
				return NewResetError(fmt.Errorf("failed to fetch L2 parent block %s", pipelineL2.ParentID()))
			}
			pipelineL2 = parent
		} else {
			break
		}
	}
	pipelineOrigin, err := eq.l1Fetcher.L1BlockRefByHash(ctx, pipelineL2.L1Origin.Hash)
	if err != nil {
		return NewTemporaryError(fmt.Errorf("failed to fetch the new L1 progress: origin: %s; err: %w", pipelineL2.L1Origin, err))
	}
	l1Cfg, err := eq.engine.SystemConfigByL2Hash(ctx, pipelineL2.Hash)
	if err != nil {
		return NewTemporaryError(fmt.Errorf("failed to fetch L1 config of L2 block %s: %w", pipelineL2.ID(), err))
	}
	eq.log.Debug("Reset engine queue", "safeHead", safe, "unsafe", unsafe, "safe_timestamp", safe.Time, "unsafe_timestamp", unsafe.Time, "l1Origin", l1Origin)
<<<<<<< HEAD
	eq.unsafeHead = unsafe
	eq.engineSyncTarget = unsafe
	eq.safeHead = safe
	eq.pendingSafeHead = safe
	eq.backupUnsafeHead = eth.L2BlockRef{}
=======
	eq.ec.SetUnsafeHead(unsafe)
	eq.ec.SetEngineSyncTarget(unsafe)
	eq.ec.SetSafeHead(safe)
	eq.ec.SetPendingSafeL2Head(safe)
	eq.ec.SetFinalizedHead(finalized)
>>>>>>> 4250b6e5
	eq.safeAttributes = nil
	eq.ec.ResetBuildingState()
	eq.needForkchoiceUpdate = true
	eq.checkBackupUnsafeReorg = false
	eq.finalityData = eq.finalityData[:0]
	// note: finalizedL1 and triedFinalizeAt do not reset, since these do not change between reorgs.
	// note: we do not clear the unsafe payloads queue; if the payloads are not applicable anymore the parent hash checks will clear out the old payloads.
	eq.origin = pipelineOrigin
	eq.sysCfg = l1Cfg
	eq.logSyncProgress("reset derivation work")
	return io.EOF
}

// UnsafeL2SyncTarget retrieves the first queued-up L2 unsafe payload, or a zeroed reference if there is none.
func (eq *EngineQueue) UnsafeL2SyncTarget() eth.L2BlockRef {
	if first := eq.unsafePayloads.Peek(); first != nil {
		ref, err := PayloadToBlockRef(first, &eq.cfg.Genesis)
		if err != nil {
			return eth.L2BlockRef{}
		}
		return ref
	} else {
		return eth.L2BlockRef{}
	}
}<|MERGE_RESOLUTION|>--- conflicted
+++ resolved
@@ -127,10 +127,7 @@
 	log log.Logger
 	cfg *rollup.Config
 
-<<<<<<< HEAD
-	finalized  eth.L2BlockRef
-	safeHead   eth.L2BlockRef
-	unsafeHead eth.L2BlockRef
+	ec LocalEngineControl
 
 	// L2 block processed from the batch, but not consolidated to the safe block yet.
 	// Consolidation will be pending until the entire batch is processed successfully, to guarantee the span batch atomicity.
@@ -140,16 +137,12 @@
 	// If the engine p2p sync is enabled, it can be different with unsafeHead. Otherwise, it must be same with unsafeHead.
 	engineSyncTarget eth.L2BlockRef
 
-	// backupUnsafeHead is used to restore unsafeHead and engineSyncTarget when batch contains invalid payload.
-	backupUnsafeHead eth.L2BlockRef
-
 	buildingOnto eth.L2BlockRef
 	buildingID   eth.PayloadID
 	buildingSafe bool
-=======
-	ec LocalEngineControl
->>>>>>> 4250b6e5
-
+
+	// backupUnsafeHead is used to restore unsafeHead and engineSyncTarget when batch contains invalid payload.
+	backupUnsafeHead eth.L2BlockRef
 	// Track when the rollup node changes the forkchoice without engine action,
 	// e.g. on a reset after a reorg, or after consolidating a block.
 	// This update may repeat if the engine returns a temporary error.
@@ -721,7 +714,8 @@
 	return nil
 }
 
-<<<<<<< HEAD
+func (eq *EngineQueue) StartPayload(ctx context.Context, parent eth.L2BlockRef, attrs *AttributesWithParent, updateSafe bool) (errType BlockInsertionErrType, err error) {
+	return eq.ec.StartPayload(ctx, parent, attrs, updateSafe)
 // tryBackupUnsafeReorg tries to reorg(restore) unsafe head to backupUnsafeHead.
 func (eq *EngineQueue) tryBackupUnsafeReorg(ctx context.Context) error {
 	// Only try once because execution engine may forgot backupUnsafeHead
@@ -779,33 +773,6 @@
 		eth.ForkchoiceUpdateErr(fcRes.PayloadStatus))
 }
 
-func (eq *EngineQueue) StartPayload(ctx context.Context, parent eth.L2BlockRef, attrs *eth.PayloadAttributes, updateSafe bool) (errType BlockInsertionErrType, err error) {
-	if eq.isEngineSyncing() {
-		return BlockInsertTemporaryErr, fmt.Errorf("engine is in progess of p2p sync")
-	}
-	if eq.buildingID != (eth.PayloadID{}) {
-		eq.log.Warn("did not finish previous block building, starting new building now", "prev_onto", eq.buildingOnto, "prev_payload_id", eq.buildingID, "new_onto", parent)
-		// TODO: maybe worth it to force-cancel the old payload ID here.
-	}
-	fc := eth.ForkchoiceState{
-		HeadBlockHash:      parent.Hash,
-		SafeBlockHash:      eq.safeHead.Hash,
-		FinalizedBlockHash: eq.finalized.Hash,
-	}
-	id, errTyp, err := StartPayload(ctx, eq.engine, fc, attrs)
-	if err != nil {
-		return errTyp, err
-	}
-	eq.buildingID = id
-	eq.buildingSafe = updateSafe
-	eq.buildingOnto = parent
-	return BlockInsertOK, nil
-=======
-func (eq *EngineQueue) StartPayload(ctx context.Context, parent eth.L2BlockRef, attrs *AttributesWithParent, updateSafe bool) (errType BlockInsertionErrType, err error) {
-	return eq.ec.StartPayload(ctx, parent, attrs, updateSafe)
->>>>>>> 4250b6e5
-}
-
 func (eq *EngineQueue) ConfirmPayload(ctx context.Context) (out *eth.ExecutionPayload, errTyp BlockInsertionErrType, err error) {
 	preSafe := eq.ec.SafeL2Head()
 	_, _, buildingSafe := eq.ec.BuildingPayload()
@@ -813,33 +780,18 @@
 	if err != nil {
 		return nil, errTyp, err
 	}
-<<<<<<< HEAD
+	postSafe := eq.ec.SafeL2Head()
+	if buildingSafe && (preSafe != postSafe) {
+		eq.postProcessSafeL2()
+	}
+	return out, BlockInsertOK, nil
 	// BBackup unsafeHead when new block is not built on original unsafe head.
 	if eq.unsafeHead.Number >= ref.Number {
 		eq.backupUnsafeHead = eq.unsafeHead
 		eq.metrics.RecordL2Ref("l2_backupUnsafeHead", eq.backupUnsafeHead)
 	}
-	eq.unsafeHead = ref
-	eq.engineSyncTarget = ref
-	eq.metrics.RecordL2Ref("l2_unsafe", ref)
-	eq.metrics.RecordL2Ref("l2_engineSyncTarget", ref)
-
-	if eq.buildingSafe {
-		eq.pendingSafeHead = ref
-		if updateSafe {
-			eq.safeHead = ref
-			eq.postProcessSafeL2()
-			eq.metrics.RecordL2Ref("l2_safe", ref)
 			// Remove backupUnsafeHead because this backup will be never used after consolidation.
 			eq.backupUnsafeHead = eth.L2BlockRef{}
-		}
-=======
-	postSafe := eq.ec.SafeL2Head()
-	if buildingSafe && (preSafe != postSafe) {
-		eq.postProcessSafeL2()
->>>>>>> 4250b6e5
-	}
-	return out, BlockInsertOK, nil
 }
 
 func (eq *EngineQueue) CancelPayload(ctx context.Context, force bool) error {
@@ -892,19 +844,12 @@
 		return NewTemporaryError(fmt.Errorf("failed to fetch L1 config of L2 block %s: %w", pipelineL2.ID(), err))
 	}
 	eq.log.Debug("Reset engine queue", "safeHead", safe, "unsafe", unsafe, "safe_timestamp", safe.Time, "unsafe_timestamp", unsafe.Time, "l1Origin", l1Origin)
-<<<<<<< HEAD
-	eq.unsafeHead = unsafe
-	eq.engineSyncTarget = unsafe
-	eq.safeHead = safe
-	eq.pendingSafeHead = safe
-	eq.backupUnsafeHead = eth.L2BlockRef{}
-=======
 	eq.ec.SetUnsafeHead(unsafe)
 	eq.ec.SetEngineSyncTarget(unsafe)
 	eq.ec.SetSafeHead(safe)
 	eq.ec.SetPendingSafeL2Head(safe)
 	eq.ec.SetFinalizedHead(finalized)
->>>>>>> 4250b6e5
+	eq.backupUnsafeHead = eth.L2BlockRef{}
 	eq.safeAttributes = nil
 	eq.ec.ResetBuildingState()
 	eq.needForkchoiceUpdate = true
