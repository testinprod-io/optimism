package derive

import (
	"context"
	"errors"
	"fmt"

	"github.com/ethereum-optimism/optimism/op-node/rollup"
	"github.com/ethereum-optimism/optimism/op-node/rollup/sync"
	"github.com/ethereum-optimism/optimism/op-service/eth"
	"github.com/ethereum/go-ethereum/common"
	"github.com/ethereum/go-ethereum/log"
)

var errNoFCUNeeded = errors.New("no FCU call was needed")

var _ EngineControl = (*EngineController)(nil)
var _ LocalEngineControl = (*EngineController)(nil)

type ExecEngine interface {
	GetPayload(ctx context.Context, payloadId eth.PayloadID) (*eth.ExecutionPayload, error)
	ForkchoiceUpdate(ctx context.Context, state *eth.ForkchoiceState, attr *eth.PayloadAttributes) (*eth.ForkchoiceUpdatedResult, error)
	NewPayload(ctx context.Context, payload *eth.ExecutionPayload) (*eth.PayloadStatusV1, error)
}

type EngineController struct {
	engine   ExecEngine // Underlying execution engine RPC
	log      log.Logger
	metrics  Metrics
	genesis  *rollup.Genesis
	syncMode sync.Mode

	// Block Head State
<<<<<<< HEAD
	syncTarget       eth.L2BlockRef
	unsafeHead       eth.L2BlockRef
	pendingSafeHead  eth.L2BlockRef
	safeHead         eth.L2BlockRef
	finalizedHead    eth.L2BlockRef
	backupUnsafeHead eth.L2BlockRef
=======
	unsafeHead      eth.L2BlockRef
	pendingSafeHead eth.L2BlockRef
	safeHead        eth.L2BlockRef
	finalizedHead   eth.L2BlockRef
	needFCUCall     bool
>>>>>>> 6bdbe57b

	// Building State
	buildingOnto eth.L2BlockRef
	buildingID   eth.PayloadID
	buildingSafe bool
	safeAttrs    *AttributesWithParent
}

func NewEngineController(engine ExecEngine, log log.Logger, metrics Metrics, genesis rollup.Genesis, syncMode sync.Mode) *EngineController {
	return &EngineController{
		engine:   engine,
		log:      log,
		metrics:  metrics,
		genesis:  &genesis,
		syncMode: syncMode,
	}
}

// State Getters

func (e *EngineController) UnsafeL2Head() eth.L2BlockRef {
	return e.unsafeHead
}

func (e *EngineController) PendingSafeL2Head() eth.L2BlockRef {
	return e.pendingSafeHead
}

func (e *EngineController) SafeL2Head() eth.L2BlockRef {
	return e.safeHead
}

func (e *EngineController) Finalized() eth.L2BlockRef {
	return e.finalizedHead
}

func (e *EngineController) BackupUnsafeL2Head() eth.L2BlockRef {
	return e.backupUnsafeHead
}

func (e *EngineController) BuildingPayload() (eth.L2BlockRef, eth.PayloadID, bool) {
	return e.buildingOnto, e.buildingID, e.buildingSafe
}

func (e *EngineController) IsEngineSyncing() bool {
	return false
}

// Setters

// SetFinalizedHead implements LocalEngineControl.
func (e *EngineController) SetFinalizedHead(r eth.L2BlockRef) {
	e.metrics.RecordL2Ref("l2_finalized", r)
	e.finalizedHead = r
	e.needFCUCall = true
}

// SetPendingSafeL2Head implements LocalEngineControl.
func (e *EngineController) SetPendingSafeL2Head(r eth.L2BlockRef) {
	e.metrics.RecordL2Ref("l2_pending_safe", r)
	e.pendingSafeHead = r
}

// SetSafeHead implements LocalEngineControl.
func (e *EngineController) SetSafeHead(r eth.L2BlockRef) {
	e.metrics.RecordL2Ref("l2_safe", r)
	e.safeHead = r
	e.needFCUCall = true
}

// SetUnsafeHead implements LocalEngineControl.
func (e *EngineController) SetUnsafeHead(r eth.L2BlockRef) {
	e.metrics.RecordL2Ref("l2_unsafe", r)
	e.unsafeHead = r
	e.needFCUCall = true
}

// SetBackupUnsafeL2Head implements LocalEngineControl.
func (e *EngineController) SetBackupUnsafeL2Head(r eth.L2BlockRef) {
	e.metrics.RecordL2Ref("l2_backupUnsafe", r)
	e.backupUnsafeHead = r
}

// Engine Methods

func (e *EngineController) StartPayload(ctx context.Context, parent eth.L2BlockRef, attrs *AttributesWithParent, updateSafe bool) (errType BlockInsertionErrType, err error) {
	if e.IsEngineSyncing() {
		return BlockInsertTemporaryErr, fmt.Errorf("engine is in progess of p2p sync")
	}
	if e.buildingID != (eth.PayloadID{}) {
		e.log.Warn("did not finish previous block building, starting new building now", "prev_onto", e.buildingOnto, "prev_payload_id", e.buildingID, "new_onto", parent)
		// TODO(8841): maybe worth it to force-cancel the old payload ID here.
	}
	fc := eth.ForkchoiceState{
		HeadBlockHash:      parent.Hash,
		SafeBlockHash:      e.safeHead.Hash,
		FinalizedBlockHash: e.finalizedHead.Hash,
	}

	id, errTyp, err := startPayload(ctx, e.engine, fc, attrs.attributes)
	if err != nil {
		return errTyp, err
	}

	e.buildingID = id
	e.buildingSafe = updateSafe
	e.buildingOnto = parent
	if updateSafe {
		e.safeAttrs = attrs
	}

	return BlockInsertOK, nil
}

func (e *EngineController) ConfirmPayload(ctx context.Context) (out *eth.ExecutionPayload, errTyp BlockInsertionErrType, err error) {
	if e.buildingID == (eth.PayloadID{}) {
		return nil, BlockInsertPrestateErr, fmt.Errorf("cannot complete payload building: not currently building a payload")
	}
	if e.buildingOnto.Hash != e.unsafeHead.Hash { // E.g. when safe-attributes consolidation fails, it will drop the existing work.
		e.log.Warn("engine is building block that reorgs previous unsafe head", "onto", e.buildingOnto, "unsafe", e.unsafeHead)
	}
	fc := eth.ForkchoiceState{
		HeadBlockHash:      common.Hash{}, // gets overridden
		SafeBlockHash:      e.safeHead.Hash,
		FinalizedBlockHash: e.finalizedHead.Hash,
	}
	// Update the safe head if the payload is built with the last attributes in the batch.
	updateSafe := e.buildingSafe && e.safeAttrs != nil && e.safeAttrs.isLastInSpan
	payload, errTyp, err := confirmPayload(ctx, e.log, e.engine, fc, e.buildingID, updateSafe)
	if err != nil {
		return nil, errTyp, fmt.Errorf("failed to complete building on top of L2 chain %s, id: %s, error (%d): %w", e.buildingOnto, e.buildingID, errTyp, err)
	}
	ref, err := PayloadToBlockRef(payload, e.genesis)
	if err != nil {
		return nil, BlockInsertPayloadErr, NewResetError(fmt.Errorf("failed to decode L2 block ref from payload: %w", err))
	}
	// Backup unsafeHead when new block is not built on original unsafe head.
	if e.unsafeHead.Number >= ref.Number {
		e.SetBackupUnsafeL2Head(e.unsafeHead)
	}
	e.unsafeHead = ref

	e.metrics.RecordL2Ref("l2_unsafe", ref)
	e.metrics.RecordL2Ref("l2_engineSyncTarget", ref)
	if e.buildingSafe {
		e.metrics.RecordL2Ref("l2_pending_safe", ref)
		e.pendingSafeHead = ref
		if updateSafe {
			e.safeHead = ref
			e.metrics.RecordL2Ref("l2_safe", ref)
			// Remove backupUnsafeHead because this backup will be never used after consolidation.
			e.SetBackupUnsafeL2Head(eth.L2BlockRef{})
		}
	}

	e.resetBuildingState()
	return payload, BlockInsertOK, nil
}

func (e *EngineController) CancelPayload(ctx context.Context, force bool) error {
	if e.buildingID == (eth.PayloadID{}) { // only cancel if there is something to cancel.
		return nil
	}
	// the building job gets wrapped up as soon as the payload is retrieved, there's no explicit cancel in the Engine API
	e.log.Error("cancelling old block sealing job", "payload", e.buildingID)
	_, err := e.engine.GetPayload(ctx, e.buildingID)
	if err != nil {
		e.log.Error("failed to cancel block building job", "payload", e.buildingID, "err", err)
		if !force {
			return err
		}
	}
	e.resetBuildingState()
	return nil
}

func (e *EngineController) resetBuildingState() {
	e.buildingID = eth.PayloadID{}
	e.buildingOnto = eth.L2BlockRef{}
	e.buildingSafe = false
	e.safeAttrs = nil
}

// Misc Setters only used by the engine queue

// checkNewPayloadStatus checks returned status of engine_newPayloadV1 request for next unsafe payload.
// It returns true if the status is acceptable.
func (e *EngineController) checkNewPayloadStatus(status eth.ExecutePayloadStatus) bool {
	if e.syncMode == sync.ELSync {
		// Allow SYNCING and ACCEPTED if engine EL sync is enabled
		return status == eth.ExecutionValid || status == eth.ExecutionSyncing || status == eth.ExecutionAccepted
	}
	return status == eth.ExecutionValid
}

// checkForkchoiceUpdatedStatus checks returned status of engine_forkchoiceUpdatedV1 request for next unsafe payload.
// It returns true if the status is acceptable.
func (e *EngineController) checkForkchoiceUpdatedStatus(status eth.ExecutePayloadStatus) bool {
	if e.syncMode == sync.ELSync {
		// Allow SYNCING if engine P2P sync is enabled
		return status == eth.ExecutionValid || status == eth.ExecutionSyncing
	}
	return status == eth.ExecutionValid
}

// TryUpdateEngine attempts to update the engine with the current forkchoice state of the rollup node,
// this is a no-op if the nodes already agree on the forkchoice state.
func (e *EngineController) TryUpdateEngine(ctx context.Context) error {
	if !e.needFCUCall {
		return errNoFCUNeeded
	}
	if e.IsEngineSyncing() {
		e.log.Warn("Attempting to update forkchoice state while engine is P2P syncing")
	}
	fc := eth.ForkchoiceState{
		HeadBlockHash:      e.unsafeHead.Hash,
		SafeBlockHash:      e.safeHead.Hash,
		FinalizedBlockHash: e.finalizedHead.Hash,
	}
	_, err := e.engine.ForkchoiceUpdate(ctx, &fc, nil)
	if err != nil {
		var inputErr eth.InputError
		if errors.As(err, &inputErr) {
			switch inputErr.Code {
			case eth.InvalidForkchoiceState:
				return NewResetError(fmt.Errorf("forkchoice update was inconsistent with engine, need reset to resolve: %w", inputErr.Unwrap()))
			default:
				return NewTemporaryError(fmt.Errorf("unexpected error code in forkchoice-updated response: %w", err))
			}
		} else {
			return NewTemporaryError(fmt.Errorf("failed to sync forkchoice with engine: %w", err))
		}
	}
	e.needFCUCall = false
	return nil
}

func (e *EngineController) InsertUnsafePayload(ctx context.Context, payload *eth.ExecutionPayload, ref eth.L2BlockRef) error {
	status, err := e.engine.NewPayload(ctx, payload)
	if err != nil {
		return NewTemporaryError(fmt.Errorf("failed to update insert payload: %w", err))
	}
	if !e.checkNewPayloadStatus(status.Status) {
		return NewTemporaryError(fmt.Errorf("cannot process unsafe payload: new - %v; parent: %v; err: %w",
			payload.ID(), payload.ParentID(), eth.NewPayloadErr(payload, status)))
	}

	// Mark the new payload as valid
	fc := eth.ForkchoiceState{
		HeadBlockHash:      payload.BlockHash,
		SafeBlockHash:      e.safeHead.Hash,
		FinalizedBlockHash: e.finalizedHead.Hash,
	}
	fcRes, err := e.engine.ForkchoiceUpdate(ctx, &fc, nil)
	if err != nil {
		var inputErr eth.InputError
		if errors.As(err, &inputErr) {
			switch inputErr.Code {
			case eth.InvalidForkchoiceState:
				return NewResetError(fmt.Errorf("pre-unsafe-block forkchoice update was inconsistent with engine, need reset to resolve: %w", inputErr.Unwrap()))
			default:
				return NewTemporaryError(fmt.Errorf("unexpected error code in forkchoice-updated response: %w", err))
			}
		} else {
			return NewTemporaryError(fmt.Errorf("failed to update forkchoice to prepare for new unsafe payload: %w", err))
		}
	}
	if !e.checkForkchoiceUpdatedStatus(fcRes.PayloadStatus.Status) {
		return NewTemporaryError(fmt.Errorf("cannot prepare unsafe chain for new payload: new - %v; parent: %v; err: %w",
			payload.ID(), payload.ParentID(), eth.ForkchoiceUpdateErr(fcRes.PayloadStatus)))
	}
	e.unsafeHead = ref
	e.needFCUCall = false

	return nil
}

// ResetBuildingState implements LocalEngineControl.
func (e *EngineController) ResetBuildingState() {
	e.resetBuildingState()
}

// ForkchoiceUpdate implements LocalEngineControl.
func (e *EngineController) ForkchoiceUpdate(ctx context.Context, state *eth.ForkchoiceState, attr *eth.PayloadAttributes) (*eth.ForkchoiceUpdatedResult, error) {
	return e.engine.ForkchoiceUpdate(ctx, state, attr)
}

// NewPayload implements LocalEngineControl.
func (e *EngineController) NewPayload(ctx context.Context, payload *eth.ExecutionPayload) (*eth.PayloadStatusV1, error) {
	return e.engine.NewPayload(ctx, payload)
}<|MERGE_RESOLUTION|>--- conflicted
+++ resolved
@@ -31,20 +31,12 @@
 	syncMode sync.Mode
 
 	// Block Head State
-<<<<<<< HEAD
-	syncTarget       eth.L2BlockRef
-	unsafeHead       eth.L2BlockRef
-	pendingSafeHead  eth.L2BlockRef
-	safeHead         eth.L2BlockRef
-	finalizedHead    eth.L2BlockRef
-	backupUnsafeHead eth.L2BlockRef
-=======
 	unsafeHead      eth.L2BlockRef
 	pendingSafeHead eth.L2BlockRef
 	safeHead        eth.L2BlockRef
 	finalizedHead   eth.L2BlockRef
+	backupUnsafeHead eth.L2BlockRef
 	needFCUCall     bool
->>>>>>> 6bdbe57b
 
 	// Building State
 	buildingOnto eth.L2BlockRef
