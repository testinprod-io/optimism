--- conflicted
+++ resolved
@@ -53,11 +53,7 @@
 	UnsafeL2Head() eth.L2BlockRef
 	SafeL2Head() eth.L2BlockRef
 	PendingSafeL2Head() eth.L2BlockRef
-<<<<<<< HEAD
-	EngineSyncTarget() eth.L2BlockRef
 	BackupUnsafeL2Head() eth.L2BlockRef
-=======
->>>>>>> 6bdbe57b
 	Origin() eth.L1BlockRef
 	SystemConfig() eth.SystemConfig
 
@@ -162,17 +158,10 @@
 	return dp.eng.UnsafeL2Head()
 }
 
-<<<<<<< HEAD
-func (dp *DerivationPipeline) EngineSyncTarget() eth.L2BlockRef {
-	return dp.eng.EngineSyncTarget()
-}
-
 func (dp *DerivationPipeline) BackupUnsafeL2Head() eth.L2BlockRef {
 	return dp.eng.BackupUnsafeL2Head()
 }
 
-=======
->>>>>>> 6bdbe57b
 func (dp *DerivationPipeline) StartPayload(ctx context.Context, parent eth.L2BlockRef, attrs *AttributesWithParent, updateSafe bool) (errType BlockInsertionErrType, err error) {
 	return dp.eng.StartPayload(ctx, parent, attrs, updateSafe)
 }
