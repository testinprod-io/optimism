package rollup

import (
	"context"
	"errors"
	"fmt"
	"math/big"
	"time"

	"github.com/ethereum/go-ethereum/common"
	"github.com/ethereum/go-ethereum/core/types"
	"github.com/ethereum/go-ethereum/log"
	"github.com/ethereum/go-ethereum/params"

	"github.com/ethereum-optimism/optimism/op-service/eth"
)

var (
	ErrBlockTimeZero                 = errors.New("block time cannot be 0")
	ErrMissingChannelTimeout         = errors.New("channel timeout must be set, this should cover at least a L1 block time")
	ErrInvalidSeqWindowSize          = errors.New("sequencing window size must at least be 2")
	ErrMissingGenesisL1Hash          = errors.New("genesis L1 hash cannot be empty")
	ErrMissingGenesisL2Hash          = errors.New("genesis L2 hash cannot be empty")
	ErrGenesisHashesSame             = errors.New("achievement get! rollup inception: L1 and L2 genesis cannot be the same")
	ErrMissingGenesisL2Time          = errors.New("missing L2 genesis time")
	ErrMissingBatcherAddr            = errors.New("missing genesis system config batcher address")
	ErrMissingOverhead               = errors.New("missing genesis system config overhead")
	ErrMissingScalar                 = errors.New("missing genesis system config scalar")
	ErrMissingGasLimit               = errors.New("missing genesis system config gas limit")
	ErrMissingBatchInboxAddress      = errors.New("missing batch inbox address")
	ErrMissingDepositContractAddress = errors.New("missing deposit contract address")
	ErrMissingL1ChainID              = errors.New("L1 chain ID must not be nil")
	ErrMissingL2ChainID              = errors.New("L2 chain ID must not be nil")
	ErrChainIDsSame                  = errors.New("L1 and L2 chain IDs must be different")
	ErrL1ChainIDNotPositive          = errors.New("L1 chain ID must be non-zero and positive")
	ErrL2ChainIDNotPositive          = errors.New("L2 chain ID must be non-zero and positive")
)

type Genesis struct {
	// The L1 block that the rollup starts *after* (no derived transactions)
	L1 eth.BlockID `json:"l1"`
	// The L2 block the rollup starts from (no transactions, pre-configured state)
	L2 eth.BlockID `json:"l2"`
	// Timestamp of L2 block
	L2Time uint64 `json:"l2_time"`
	// Initial system configuration values.
	// The L2 genesis block may not include transactions, and thus cannot encode the config values,
	// unlike later L2 blocks.
	SystemConfig eth.SystemConfig `json:"system_config"`
}

type Config struct {
	// Genesis anchor point of the rollup
	Genesis Genesis `json:"genesis"`
	// Seconds per L2 block
	BlockTime uint64 `json:"block_time"`
	// Sequencer batches may not be more than MaxSequencerDrift seconds after
	// the L1 timestamp of the sequencing window end.
	//
	// Note: When L1 has many 1 second consecutive blocks, and L2 grows at fixed 2 seconds,
	// the L2 time may still grow beyond this difference.
	MaxSequencerDrift uint64 `json:"max_sequencer_drift"`
	// Number of epochs (L1 blocks) per sequencing window, including the epoch L1 origin block itself
	SeqWindowSize uint64 `json:"seq_window_size"`
	// Number of L1 blocks between when a channel can be opened and when it must be closed by.
	ChannelTimeout uint64 `json:"channel_timeout"`
	// Required to verify L1 signatures
	L1ChainID *big.Int `json:"l1_chain_id"`
	// Required to identify the L2 network and create p2p signatures unique for this chain.
	L2ChainID *big.Int `json:"l2_chain_id"`

	// RegolithTime sets the activation time of the Regolith network-upgrade:
	// a pre-mainnet Bedrock change that addresses findings of the Sherlock contest related to deposit attributes.
	// "Regolith" is the loose deposited rock that sits on top of Bedrock.
	// Active if RegolithTime != nil && L2 block timestamp >= *RegolithTime, inactive otherwise.
	RegolithTime *uint64 `json:"regolith_time,omitempty"`

	SpanBatchTime *uint64 `json:"span_batch_time,omitempty"`

	// Note: below addresses are part of the block-derivation process,
	// and required to be the same network-wide to stay in consensus.

	// L1 address that batches are sent to.
	BatchInboxAddress common.Address `json:"batch_inbox_address"`
	// L1 Deposit Contract Address
	DepositContractAddress common.Address `json:"deposit_contract_address"`
	// L1 System Config Address
	L1SystemConfigAddress common.Address `json:"l1_system_config_address"`

	// L1 address that declares the protocol versions, optional (Beta feature)
	ProtocolVersionsAddress common.Address `json:"protocol_versions_address,omitempty"`
}

// ValidateL1Config checks L1 config variables for errors.
func (cfg *Config) ValidateL1Config(ctx context.Context, client L1Client) error {
	// Validate the L1 Client Chain ID
	if err := cfg.CheckL1ChainID(ctx, client); err != nil {
		return err
	}

	// Validate the Rollup L1 Genesis Blockhash
	if err := cfg.CheckL1GenesisBlockHash(ctx, client); err != nil {
		return err
	}

	return nil
}

// ValidateL2Config checks L2 config variables for errors.
func (cfg *Config) ValidateL2Config(ctx context.Context, client L2Client) error {
	// Validate the L2 Client Chain ID
	if err := cfg.CheckL2ChainID(ctx, client); err != nil {
		return err
	}

	// Validate the Rollup L2 Genesis Blockhash
	if err := cfg.CheckL2GenesisBlockHash(ctx, client); err != nil {
		return err
	}

	return nil
}

func (cfg *Config) TargetBlockNumber(timestamp uint64) (num uint64, err error) {
	// subtract genesis time from timestamp to get the time elapsed since genesis, and then divide that
	// difference by the block time to get the expected L2 block number at the current time. If the
	// unsafe head does not have this block number, then there is a gap in the queue.
	genesisTimestamp := cfg.Genesis.L2Time
	if timestamp < genesisTimestamp {
		return 0, fmt.Errorf("did not reach genesis time (%d) yet", genesisTimestamp)
	}
	wallClockGenesisDiff := timestamp - genesisTimestamp
	// Note: round down, we should not request blocks into the future.
	blocksSinceGenesis := wallClockGenesisDiff / cfg.BlockTime
	return cfg.Genesis.L2.Number + blocksSinceGenesis, nil
}

type L1Client interface {
	ChainID(context.Context) (*big.Int, error)
	L1BlockRefByNumber(context.Context, uint64) (eth.L1BlockRef, error)
}

// CheckL1ChainID checks that the configured L1 chain ID matches the client's chain ID.
func (cfg *Config) CheckL1ChainID(ctx context.Context, client L1Client) error {
	id, err := client.ChainID(ctx)
	if err != nil {
		return fmt.Errorf("failed to get L1 chain ID: %w", err)
	}
	if cfg.L1ChainID.Cmp(id) != 0 {
		return fmt.Errorf("incorrect L1 RPC chain id %d, expected %d", id, cfg.L1ChainID)
	}
	return nil
}

// CheckL1GenesisBlockHash checks that the configured L1 genesis block hash is valid for the given client.
func (cfg *Config) CheckL1GenesisBlockHash(ctx context.Context, client L1Client) error {
	l1GenesisBlockRef, err := client.L1BlockRefByNumber(ctx, cfg.Genesis.L1.Number)
	if err != nil {
		return fmt.Errorf("failed to get L1 genesis blockhash: %w", err)
	}
	if l1GenesisBlockRef.Hash != cfg.Genesis.L1.Hash {
		return fmt.Errorf("incorrect L1 genesis block hash %s, expected %s", l1GenesisBlockRef.Hash, cfg.Genesis.L1.Hash)
	}
	return nil
}

type L2Client interface {
	ChainID(context.Context) (*big.Int, error)
	L2BlockRefByNumber(context.Context, uint64) (eth.L2BlockRef, error)
}

// CheckL2ChainID checks that the configured L2 chain ID matches the client's chain ID.
func (cfg *Config) CheckL2ChainID(ctx context.Context, client L2Client) error {
	id, err := client.ChainID(ctx)
	if err != nil {
		return fmt.Errorf("failed to get L2 chain ID: %w", err)
	}
	if cfg.L2ChainID.Cmp(id) != 0 {
		return fmt.Errorf("incorrect L2 RPC chain id %d, expected %d", id, cfg.L2ChainID)
	}
	return nil
}

// CheckL2GenesisBlockHash checks that the configured L2 genesis block hash is valid for the given client.
func (cfg *Config) CheckL2GenesisBlockHash(ctx context.Context, client L2Client) error {
	l2GenesisBlockRef, err := client.L2BlockRefByNumber(ctx, cfg.Genesis.L2.Number)
	if err != nil {
		return fmt.Errorf("failed to get L2 genesis blockhash: %w", err)
	}
	if l2GenesisBlockRef.Hash != cfg.Genesis.L2.Hash {
		return fmt.Errorf("incorrect L2 genesis block hash %s, expected %s", l2GenesisBlockRef.Hash, cfg.Genesis.L2.Hash)
	}
	return nil
}

// Check verifies that the given configuration makes sense
func (cfg *Config) Check() error {
	if cfg.BlockTime == 0 {
		return ErrBlockTimeZero
	}
	if cfg.ChannelTimeout == 0 {
		return ErrMissingChannelTimeout
	}
	if cfg.SeqWindowSize < 2 {
		return ErrInvalidSeqWindowSize
	}
	if cfg.Genesis.L1.Hash == (common.Hash{}) {
		return ErrMissingGenesisL1Hash
	}
	if cfg.Genesis.L2.Hash == (common.Hash{}) {
		return ErrMissingGenesisL2Hash
	}
	if cfg.Genesis.L2.Hash == cfg.Genesis.L1.Hash {
		return ErrGenesisHashesSame
	}
	if cfg.Genesis.L2Time == 0 {
		return ErrMissingGenesisL2Time
	}
	if cfg.Genesis.SystemConfig.BatcherAddr == (common.Address{}) {
		return ErrMissingBatcherAddr
	}
	if cfg.Genesis.SystemConfig.Overhead == (eth.Bytes32{}) {
		return ErrMissingOverhead
	}
	if cfg.Genesis.SystemConfig.Scalar == (eth.Bytes32{}) {
		return ErrMissingScalar
	}
	if cfg.Genesis.SystemConfig.GasLimit == 0 {
		return ErrMissingGasLimit
	}
	if cfg.BatchInboxAddress == (common.Address{}) {
		return ErrMissingBatchInboxAddress
	}
	if cfg.DepositContractAddress == (common.Address{}) {
		return ErrMissingDepositContractAddress
	}
	if cfg.L1ChainID == nil {
		return ErrMissingL1ChainID
	}
	if cfg.L2ChainID == nil {
		return ErrMissingL2ChainID
	}
	if cfg.L1ChainID.Cmp(cfg.L2ChainID) == 0 {
		return ErrChainIDsSame
	}
	if cfg.L1ChainID.Sign() < 1 {
		return ErrL1ChainIDNotPositive
	}
	if cfg.L2ChainID.Sign() < 1 {
		return ErrL2ChainIDNotPositive
	}
	return nil
}

func (c *Config) L1Signer() types.Signer {
	return types.NewLondonSigner(c.L1ChainID)
}

// IsRegolith returns true if the Regolith hardfork is active at or past the given timestamp.
func (c *Config) IsRegolith(timestamp uint64) bool {
	return c.RegolithTime != nil && timestamp >= *c.RegolithTime
}

func (c *Config) IsSpanBatch(timestamp uint64) bool {
	return c.SpanBatchTime != nil && timestamp >= *c.SpanBatchTime
}

// Description outputs a banner describing the important parts of rollup configuration in a human-readable form.
// Optionally provide a mapping of L2 chain IDs to network names to label the L2 chain with if not unknown.
// The config should be config.Check()-ed before creating a description.
func (c *Config) Description(l2Chains map[string]string) string {
	// Find and report the network the user is running
	var banner string
	networkL2 := ""
	if l2Chains != nil {
		networkL2 = l2Chains[c.L2ChainID.String()]
	}
	if networkL2 == "" {
		networkL2 = "unknown L2"
	}
	networkL1 := params.NetworkNames[c.L1ChainID.String()]
	if networkL1 == "" {
		networkL1 = "unknown L1"
	}
	banner += fmt.Sprintf("L2 Chain ID: %v (%s)\n", c.L2ChainID, networkL2)
	banner += fmt.Sprintf("L1 Chain ID: %v (%s)\n", c.L1ChainID, networkL1)
	// Report the genesis configuration
	banner += "Bedrock starting point:\n"
	banner += fmt.Sprintf("  L2 starting time: %d ~ %s\n", c.Genesis.L2Time, fmtTime(c.Genesis.L2Time))
	banner += fmt.Sprintf("  L2 block: %s %d\n", c.Genesis.L2.Hash, c.Genesis.L2.Number)
	banner += fmt.Sprintf("  L1 block: %s %d\n", c.Genesis.L1.Hash, c.Genesis.L1.Number)
	// Report the upgrade configuration
	banner += "Post-Bedrock Network Upgrades (timestamp based):\n"
	banner += fmt.Sprintf("  - Regolith: %s\n", fmtForkTimeOrUnset(c.RegolithTime))
<<<<<<< HEAD
	banner += fmt.Sprintf("  - SpanBatch: %s\n", fmtForkTimeOrUnset(c.SpanBatchTime))
=======
	// Report the protocol version
	banner += fmt.Sprintf("Node supports up to OP-Stack Protocol Version: %s\n", OPStackSupport)
>>>>>>> d2ce890a
	return banner
}

// LogDescription outputs a banner describing the important parts of rollup configuration in a log format.
// Optionally provide a mapping of L2 chain IDs to network names to label the L2 chain with if not unknown.
// The config should be config.Check()-ed before creating a description.
func (c *Config) LogDescription(log log.Logger, l2Chains map[string]string) {
	// Find and report the network the user is running
	networkL2 := ""
	if l2Chains != nil {
		networkL2 = l2Chains[c.L2ChainID.String()]
	}
	if networkL2 == "" {
		networkL2 = "unknown L2"
	}
	networkL1 := params.NetworkNames[c.L1ChainID.String()]
	if networkL1 == "" {
		networkL1 = "unknown L1"
	}
	log.Info("Rollup Config", "l2_chain_id", c.L2ChainID, "l2_network", networkL2, "l1_chain_id", c.L1ChainID,
		"l1_network", networkL1, "l2_start_time", c.Genesis.L2Time, "l2_block_hash", c.Genesis.L2.Hash.String(),
		"l2_block_number", c.Genesis.L2.Number, "l1_block_hash", c.Genesis.L1.Hash.String(),
		"l1_block_number", c.Genesis.L1.Number, "regolith_time", fmtForkTimeOrUnset(c.RegolithTime),
		"span_batch_time", fmtForkTimeOrUnset(c.SpanBatchTime),
	)
}

func fmtForkTimeOrUnset(v *uint64) string {
	if v == nil {
		return "(not configured)"
	}
	if *v == 0 { // don't output the unix epoch time if it's really just activated at genesis.
		return "@ genesis"
	}
	return fmt.Sprintf("@ %-10v ~ %s", *v, fmtTime(*v))
}

func fmtTime(v uint64) string {
	return time.Unix(int64(v), 0).Format(time.UnixDate)
}

type Epoch uint64<|MERGE_RESOLUTION|>--- conflicted
+++ resolved
@@ -292,12 +292,9 @@
 	// Report the upgrade configuration
 	banner += "Post-Bedrock Network Upgrades (timestamp based):\n"
 	banner += fmt.Sprintf("  - Regolith: %s\n", fmtForkTimeOrUnset(c.RegolithTime))
-<<<<<<< HEAD
 	banner += fmt.Sprintf("  - SpanBatch: %s\n", fmtForkTimeOrUnset(c.SpanBatchTime))
-=======
 	// Report the protocol version
 	banner += fmt.Sprintf("Node supports up to OP-Stack Protocol Version: %s\n", OPStackSupport)
->>>>>>> d2ce890a
 	return banner
 }
 
