# Span-batches

<!-- All glossary references in this file. -->
[g-deposit-tx-type]: glossary.md#deposited-transaction-type

<!-- START doctoc generated TOC please keep comment here to allow auto update -->
<!-- DON'T EDIT THIS SECTION, INSTEAD RE-RUN doctoc TO UPDATE -->
**Table of Contents**

- [Introduction](#introduction)
- [Span batch format](#span-batch-format)
- [Optimization Strategies](#optimization-strategies)
  - [Truncating information and storing only necessary data](#truncating-information-and-storing-only-necessary-data)
  - [`tx_data_headers` removal from initial specs](#tx_data_headers-removal-from-initial-specs)
  - [`Chain ID` removal from initial specs](#chain-id-removal-from-initial-specs)
  - [Reorganization of constant length transaction fields](#reorganization-of-constant-length-transaction-fields)
  - [RLP encoding for only variable length fields](#rlp-encoding-for-only-variable-length-fields)
  - [Store `y_parity` instead of `v`](#store-y_parity-instead-of-v)
  - [Adjust `txs` Data Layout for Better Compression](#adjust-txs-data-layout-for-better-compression)
  - [`fee_recipients` Encoding Scheme](#fee_recipients-encoding-scheme)
- [How derivation works with Span Batch?](#how-derivation-works-with-span-batch)
- [Integration](#integration)
  - [Channel Reader (Batch Decoding)](#channel-reader-batch-decoding)
  - [Batch Queue](#batch-queue)
  - [Batcher](#batcher)

<!-- END doctoc generated TOC please keep comment here to allow auto update -->

> The span-batches spec is experimental :shipit:
>
> *this feature is in active R&D and not yet part of any hard fork

## Introduction

Span-batches reduce overhead of OP-stack chains.
This enables sparse and low-throughput OP-stack chains.

The overhead is reduced by representing a span of
consecutive L2 blocks in a more efficient manner,
while preserving the same consistency checks as regular batch data.

Note that the [channel](./derivation.md#channel-format) and
[frame](./derivation.md#frame-format) formats stay the same:
data slicing, packing and multi-transaction transport is already optimized.

The overhead in the [V0 batch format](./derivation.md) comes from:

- The meta-data attributes are repeated for every L2 block, while these are mostly implied already:
  - parent hash (32 bytes)
  - L1 epoch: blockhash (32 bytes) and block number (~4 bytes)
  - timestamp (~4 bytes)
- The organization of block data is inefficient:
  - Similar attributes are far apart, diminishing any chances of effective compression.
  - Random data like hashes are positioned in-between the more compressible application data.
- The RLP encoding of the data adds unnecessary overhead
  - The outer list does not have to be length encoded, the attributes are known
  - Fixed-length attributes do not need any encoding
  - The batch-format is static and can be optimized further
- Remaining meta-data for consistency checks can be optimized further:
  - The metadata only needs to be secure for consistency checks. E.g. 20 bytes of a hash may be enough.

Span-batches address these inefficiencies, with a new batch format version.

## Span batch format

Note that span-batches, unlike previous singular batches,
encode *a range of consecutive* L2 blocks at the same time.

Introduce version `1` to the [batch-format](./derivation.md#batch-format) table:

| `batch_version` | `content`           |
|-----------------|---------------------|
| 1               | `prefix ++ payload` |

Notation:
<<<<<<< HEAD
=======

>>>>>>> c576a7c5
- `++`: concatenation of byte-strings
- `span_start`: first L2 block in the span
- `span_end`: last L2 block in the span
- `uvarint`: unsigned Base128 varint, as defined in [protobuf spec]
<<<<<<< HEAD
- `rlp_encode`: a function that encodes a batch according to the [RLP format], and `[x, y, z]` denotes a list containing items `x`, `y` and `z`
=======
- `rlp_encode`: a function that encodes a batch according to the [RLP format],
  and `[x, y, z]` denotes a list containing items `x`, `y` and `z`
>>>>>>> c576a7c5

[protobuf spec]: https://protobuf.dev/programming-guides/encoding/#varints

Where:

- `prefix = rel_timestamp ++ l1_origin_num ++ parent_check ++ l1_origin_check`
<<<<<<< HEAD
  - `rel_timestamp`: `uvarint` relative timestamp since L2 genesis, i.e. `span_start.timestamp - config.genesis.timestamp`.
  - `l1_origin_num`: `uvarint` number of last l1 origin number. i.e. `span_end.l1_origin.number`
  - `parent_check`: first 20 bytes of parent hash, the hash is truncated to 20 bytes for efficiency, i.e. `span_start.parent_hash[:20]`.
=======
  - `rel_timestamp`: `uvarint` relative timestamp since L2 genesis,
    i.e. `span_start.timestamp - config.genesis.timestamp`.
  - `l1_origin_num`: `uvarint` number of last l1 origin number. i.e. `span_end.l1_origin.number`
  - `parent_check`: first 20 bytes of parent hash, the hash is truncated to 20 bytes for efficiency,
    i.e. `span_start.parent_hash[:20]`.
>>>>>>> c576a7c5
  - `l1_origin_check`: the block hash of the last L1 origin is referenced.
    The hash is truncated to 20 bytes for efficiency, i.e. `span_end.l1_origin.hash[:20]`.
- `payload = block_count ++ origin_bits ++ block_tx_counts ++ txs`:
  - `block_count`: `uvarint` number of L2 blocks.
  - `origin_bits`: bitlist of `block_count` bits, right-padded to a multiple of 8 bits:
    1 bit per L2 block, indicating if the L1 origin changed this L2 block.
  - `block_tx_counts`: for each block, a `uvarint` of `len(block.transactions)`.
  - `txs`: L2 transactions which is reorganized and encoded as below.
- `txs = contract_creation_bits ++ y_parity_bits ++ tx_sigs ++ tx_tos ++ tx_datas ++ tx_nonces ++ tx_gases`
<<<<<<< HEAD
  - `contract_creation_bits`: bit list of `sum(block_tx_counts)` bits, right-padded to a multiple of 8 bits, 1 bit per L2 transactions, indicating if transaction is a contract creation transaction.
  - `y_parity_bits`: bit list of `sum(block_tx_counts)` bits, right-padded to a multiple of 8 bits, 1 bit per L2 transactions, indicating the y parity value when recovering transaction sender address.
=======
  - `contract_creation_bits`: bit list of `sum(block_tx_counts)` bits, right-padded to a multiple of 8 bits,
    1 bit per L2 transactions, indicating if transaction is a contract creation transaction.
  - `y_parity_bits`: bit list of `sum(block_tx_counts)` bits, right-padded to a multiple of 8 bits,
    1 bit per L2 transactions, indicating the y parity value when recovering transaction sender address.
>>>>>>> c576a7c5
  - `tx_sigs`: concatenated list of transaction signatures
    - `r` is encoded as big-endian `uint256`
    - `s` is encoded as big-endian `uint256`
  - `tx_tos`: concatenated list of `to` field. `to` field in contract creation transaction will be `nil` and ignored.
<<<<<<< HEAD
  - `tx_datas`: concatenated list of variable length rlp encoded data follwing [EIP-2718] encoded format using `TransactionType`.
=======
  - `tx_datas`: concatenated list of variable length rlp encoded data,
    matching the encoding of the fields as in the [EIP-2718] format of the `TransactionType`.
>>>>>>> c576a7c5
    - `legacy`: `rlp_encode(value, gasPrice, data)`
    - `1`: ([EIP-2930]): `0x01 ++ rlp_encode(value, gasPrice, data, accessList)`
    - `2`: ([EIP-1559]): `0x02 ++ rlp_encode(value, max_priority_fee_per_gas, max_fee_per_gas, data, access_list)`
  - `tx_nonces`: concatenated list of `uvarint` of `nonce` field.
  - `tx_gases`:  concatenated list of `uvarint` of gas limits.
    - `legacy`: `gasLimit`
    - `1`: ([EIP-2930]): `gasLimit`
    - `2`: ([EIP-1559]): `gas_limit`

Introduce version `2` to the [batch-format](./derivation.md#batch-format) table:

| `batch_version` | `content`           |
|-----------------|---------------------|
| 2               | `prefix ++ payload` |

Where:

- `prefix = rel_timestamp ++ l1_origin_num ++ parent_check ++ l1_origin_check`:
  - Identical to `batch_version` 1
- `payload = block_count ++ origin_bits ++ block_tx_counts ++ txs ++ fee_recipients`:
<<<<<<< HEAD
  - Every field definition identical to `batch_version` 1 except that `fee_recipients` is added to support decentralized sequencer.
  - `fee_recipients = fee_recipients_idxs ++ fee_recipients_set`
    - `fee_recipients_set`: concatenated list of unique L2 fee recipient address.
    - `fee_recipients_idxs`: for each block, `uvarint` number of index to decode fee recipients from `fee_recipients_set`.
=======
  - Every field definition identical to `batch_version` 1 except that `fee_recipients` is
    added to support more decentralized sequencing.
  - `fee_recipients = fee_recipients_idxs + fee_recipients_set`
    - `fee_recipients_set`: concatenated list of unique L2 fee recipient address.
    - `fee_recipients_idxs`: for each block,
      `uvarint` number of index to decode fee recipients from `fee_recipients_set`.
>>>>>>> c576a7c5

[EIP-2718]: https://eips.ethereum.org/EIPS/eip-2718

[EIP-2930]: https://eips.ethereum.org/EIPS/eip-2930

[EIP-1559]: https://eips.ethereum.org/EIPS/eip-1559

<<<<<<< HEAD

=======
>>>>>>> c576a7c5
## Optimization Strategies

### Truncating information and storing only necessary data

The following fields stores truncated data:
<<<<<<< HEAD
- `rel_timestamp`: We can save two bytes by storing `rel_timestamp` instead of the full `span_start.timestamp`.
- `parent_check` and `l1_origin_check`: We can save twelve bytes by truncating twelve bytes from the full hash, while having enough safety.

### `tx_data_headers` removal from the initial span batch specs

We do not need to store length per each `tx_datas` elements even if those are variable length, because the elements itself is RLP encoded, containing their length in RLP prefix.

### `Chain ID` removal from the initial span batch specs
Every transaction has chain id. We do not need to include chain id in span batch because L2 already knows its chain id, and use its own value for processing span batches while derivation.

### Reorganization of constant length transaction fields

`signature`, `nonce`, `gaslimit`, `to` field are constant size, so these were split up completely and are grouped into individual arrays. This adds more complexity, but organizes data for improved compression by grouping data with similar data pattern.

### RLP encoding for only variable length fields

Further size optimization can be done by customly packing variable length fields, such as `access_list`. However doing this will introduce much more code complexity, comparing to benefitting by size reduction.

Our goal is to find the sweet spot on code complexity - span batch size tradeoff. I decided that using RLP for all variable length fields will be the best option, not risking codebase with gnarly custom encoding/decoding implementations.

### Store `y_parity` instead of `v`

For legacy type transactions, `v = 2 * ChainID + y_parity`. For other types of transactions, `v = y_parity`. We may only store `y_parity`, which is single bit per L2 transction.

This optimization will benefit more when ratio between number of legacy type transactions over number of transactions excluding deposit tx is higher. Deposit transactions are excluded in batches and are never written at L1 so excluded while analyzing.

### Adjust `txs` Data Layout for Better Compression

There are (7 choose 2) * 5! = 2520 permutations of ordering fields of `txs`. It is not 7! because `contract_creation_bits` must be first decoded in order to decode `tx_tos`. We experimented to find out the best layout for compression. It turned out placing random data together(`TxSigs`, `TxTos`, `TxDatas`), then placing leftovers helped gzip to gain more size reduction.

### `fee_recipients` Encoding Scheme

Let `K` := number of unique fee recipients(cardinality) per span batch. Let `N` := number of L2 blocks. If we naively encode each fee recipients by concating every fee recipients, it will need `20 * N` bytes. If we manage `fee_recipients_idxs` and `fee_recipients_set`, It will need at most `max uvarint size * N = 8 * N`, `20 * K` bytes each. If `20 * N > 8 * N + 20 * K` then maintaining index of fee recipients is better in size.

we thought sequencer rotation happens not much often, so assumed that `K` will be much lesser than `N`. The assumption makes upper inequality to hold. Therefore we decided to manage `fee_recipients_idxs` and `fee_recipients_set` separately. More complexity but less data size.

## How derivation works with Span Batch?
=======

- `rel_timestamp`: We can save two bytes by storing `rel_timestamp` instead of the full `span_start.timestamp`.
- `parent_check` and `l1_origin_check`: We can save twelve bytes by truncating twelve bytes from the full hash,
  while having enough safety.

### `tx_data_headers` removal from initial specs

We do not need to store length per each `tx_datas` elements even if those are variable length,
because the elements itself is RLP encoded, containing their length in RLP prefix.

### `Chain ID` removal from initial specs

Every transaction has chain id. We do not need to include chain id in span batch because L2 already knows its chain id,
and use its own value for processing span batches while derivation.

### Reorganization of constant length transaction fields

`signature`, `nonce`, `gaslimit`, `to` field are constant size, so these were split up completely and
are grouped into individual arrays.
This adds more complexity, but organizes data for improved compression by grouping data with similar data pattern.

### RLP encoding for only variable length fields

Further size optimization can be done by packing variable length fields, such as `access_list`.
However, doing this will introduce much more code complexity, comparing to benefiting by size reduction.

Our goal is to find the sweet spot on code complexity - span batch size tradeoff.
I decided that using RLP for all variable length fields will be the best option,
not risking codebase with gnarly custom encoding/decoding implementations.

### Store `y_parity` instead of `v`

For legacy type transactions, `v = 2 * ChainID + y_parity`. For other types of transactions, `v = y_parity`.
We may only store `y_parity`, which is single bit per L2 transaction.

This optimization will benefit more when ratio between number of legacy type transactions over number of transactions
excluding deposit tx is higher.
Deposit transactions are excluded in batches and are never written at L1 so excluded while analyzing.

### Adjust `txs` Data Layout for Better Compression

There are (7 choose 2) * 5! = 2520 permutations of ordering fields of `txs`.
It is not 7! because `contract_creation_bits` must be first decoded in order to decode `tx_tos`.
We experimented to find out the best layout for compression.
It turned out placing random data together(`TxSigs`, `TxTos`, `TxDatas`),
then placing leftovers helped gzip to gain more size reduction.

### `fee_recipients` Encoding Scheme

Let `K` := number of unique fee recipients(cardinality) per span batch. Let `N` := number of L2 blocks.
If we naively encode each fee recipients by concatenating every fee recipients, it will need `20 * N` bytes.
If we manage `fee_recipients_idxs` and `fee_recipients_set`, It will need at most `max uvarint size * N = 8 * N`,
`20 * K` bytes each. If `20 * N > 8 * N + 20 * K` then maintaining an index of fee recipients is reduces the size.

we thought sequencer rotation happens not much often, so assumed that `K` will be much lesser than `N`.
The assumption makes upper inequality to hold. Therefore, we decided to manage `fee_recipients_idxs` and
`fee_recipients_set` separately. This adds complexity but reduces data.

## How derivation works with Span Batch?

>>>>>>> c576a7c5
- Block Timestamp
  - The first L2 block's block timestamp is `rel_timestamp + L2Genesis.Timestamp`.
  - Then we can derive other blocks timestamp by adding L2 block time for each.
- L1 Origin Number
  - The parent of the first L2 block's L1 origin number is `l1_origin_num - sum(origin_bits)`
  - Then we can derive other blocks' L1 origin number with `origin_bits`
  - `ith block's L1 origin number = (i-1)th block's L1 origin number + (origin_bits[i] ? 1 : 0)`
- L1 Origin Hash
  - We only need the `l1_origin_check`, the truncated L1 origin hash of the last L2 block of Span Batch.
<<<<<<< HEAD
  - If the last block references canonical L1 chain as its origin, we can ensure the all other blocks' origins are consistent with the canonical L1 chain.
- Parent hash
  - In V0 Batch spec, we need batch's parent hash to validate if batch's parent is consistent with current L2 safe head.
  - But in the case of Span Batch, because it contains consecutive L2 blocks in the span, we don't need to validate all blocks' parent hash except the first block.
=======
  - If the last block references canonical L1 chain as its origin,
    we can ensure the all other blocks' origins are consistent with the canonical L1 chain.
- Parent hash
  - In V0 Batch spec, we need batch's parent hash to validate if batch's parent is consistent with current L2 safe head.
  - But in the case of Span Batch, because it contains consecutive L2 blocks in the span,
    we do not need to validate all blocks' parent hash except the first block.
>>>>>>> c576a7c5
- Transactions
  - Deposit transactions can be derived from its L1 origin, identical with V0 batch.
  - User transactions can be derived by following way:
    - Recover `V` value of TX signature from `y_parity_bits` and L2 chainId, as described in optimization strategies.
    - When parsing `tx_tos`, `contract_creation_bits` is used to determine if the TX has `to` value or not.

## Integration

### Channel Reader (Batch Decoding)

The Channel Reader decodes the span-batch, as described in the [span-batch format](#span-batch-format).

A set of derived attributes is computed as described above. Then cached with the decoded result:

### Batch Queue

A span-batch is buffered as a singular large batch,
by its starting timestamp (transformed `rel_timestamp`).

Span-batches share the same queue with v0 batches: batches are processed in L1 inclusion order.

A set of modified validation rules apply to the span-batches.

Rules are enforced with the [contextual definitions](./derivation.md#batch-queue) as v0-batch validation:
`batch`, `epoch`, `inclusion_block_number`, `next_timestamp`, `next_epoch`, `batch_origin`

Span-batch rules, in validation order:

- `batch.start_timestamp > next_timestamp` -> `future`: i.e. the batch must be ready to process.
- `batch.start_timestamp < next_timestamp` -> `drop`: i.e. the batch must not be too old.
- `batch.parent_check != safe_l2_head.hash[:20]` -> `drop`: i.e. the checked part of the parent hash must be equal
  to the L2 safe head block hash.
- Sequencing-window checks:
  - Note: The sequencing window is enforced for the *batch as a whole*:
    if the batch was partially invalid instead, it would drop the oldest L2 blocks,
    which makes the later L2 blocks invalid.
  - Variables:
    - `origin_changed_bit = origin_bits[0]`: `true` if the first L2 block changed its L1 origin, `false` otherwise.
    - `start_epoch_num = batch.l1_origin_num - sum(origin_bits) + (origin_changed_bit ? 1 : 0)`
    - `end_epoch_num = batch.l1_origin_num`
  - Rules:
    - `start_epoch_num + sequence_window_size < inclusion_block_number` -> `drop`:
      i.e. the batch must be included timely.
    - `start_epoch_num > epoch.number + 1` -> `drop`:
      i.e. the L1 origin cannot change by more than one L1 block per L2 block.
    - If `batch.l1_origin_check` does not match the canonical L1 chain at `end_epoch_num` -> `drop`:
      verify the batch is intended for this L1 chain.
<<<<<<< HEAD
      - After upper `l1_origin_check` check is passed, we don't need to check if the origin is past `inclusion_block_number` because of the following invariant.
      - Invariant: the epoch-num in the batch is always less than the inclusion block number, if and only if the L1 epoch hash is correct.
=======
      - After upper `l1_origin_check` check is passed, we don't need to check if the origin
        is past `inclusion_block_number` because of the following invariant.
      - Invariant: the epoch-num in the batch is always less than the inclusion block number,
        if and only if the L1 epoch hash is correct.
>>>>>>> c576a7c5
    - `start_epoch_num < epoch.number` -> `drop`: must have been duplicate batch,
      we may be past this L1 block in the safe L2 chain. If a span-batch overlaps with older information,
      it is dropped, since partially valid span-batches are not accepted.
- Max Sequencer time-drift checks:
  - Note: The max time-drift is enforced for the *batch as a whole*, to keep the possible output variants small.
  - Variables:
    - `block_input`: an L2 block from the span-batch,
      with L1 origin as derived from the `origin_bits` and now established canonical L1 chain.
<<<<<<< HEAD
    - `next_epoch`: `block_input.origin`'s next L1 block. it may reach to the next origin outside of the L1 origins of the span.
=======
    - `next_epoch`: `block_input.origin`'s next L1 block.
      It may reach to the next origin outside the L1 origins of the span.
>>>>>>> c576a7c5
  - Rules:
    - For each `block_input` that can be read from the span-batch:
      - `block_input.timestamp < block_input.origin.time` -> `drop`: enforce the min L2 timestamp rule.
      - `block_input.timestamp > block_input.origin.time + max_sequencer_drift`: enforce the L2 timestamp drift rule,
        but with exceptions to preserve above min L2 timestamp invariant:
        - `len(block_input.transactions) == 0`:
          - `origin_bits[i] == 0`: `i` is the index of `block_input` in the span batch.
            So this implies the block_input did not advance the L1 origin,
            and must thus be checked against `next_epoch`.
            - If `next_epoch` is not known -> `undecided`:
              without the next L1 origin we cannot yet determine if time invariant could have been kept.
            - If `block_input.timestamp >= next_epoch.time` -> `drop`:
              the batch could have adopted the next L1 origin without breaking the `L2 time >= L1 time` invariant.
        - `len(block_input.transactions) > 0`: -> `drop`:
          when exceeding the sequencer time drift, never allow the sequencer to include transactions.
- And for all transactions:
  - `drop` if the `batch.tx_datas` list contains a transaction
    that is invalid or derived by other means exclusively:
    - any transaction that is empty (zero length `tx_data`)
    - any [deposited transactions][g-deposit-tx-type] (identified by the transaction type prefix byte in `tx_data`)

Once validated, the batch-queue then emits a block-input for each of the blocks included in the span-batch.
The next derivation stage is thus only aware of individual block inputs, similar to the previous V0 batch,
although not strictly a "v0 batch" anymore.

### Batcher

Instead of transforming L2 blocks into batches,
the blocks should be buffered to form a span-batch.

Ideally the L2 blocks are buffered as block-inputs, to maximize the span of blocks covered by the span-batch:
span-batches of single L2 blocks do not increase efficiency as much as with larger spans.

This means that the `(c *channelBuilder) AddBlock` function is changed to
not directly call `(co *ChannelOut) AddBatch` but defer that until a minimum number of blocks have been buffered.

Output-size estimation of the queued up blocks is not possible until the span-batch is written to the channel.
Past a given number of blocks, the channel may be written for estimation, and then re-written if more blocks arrive.

The [batcher functionality](./batcher.md) stays the same otherwise: unsafe blocks are transformed into batches,
encoded in compressed channels, and then split into frames for submission to L1.
Batcher implementations can implement different heuristics and re-attempts to build the most gas-efficient data-txs.<|MERGE_RESOLUTION|>--- conflicted
+++ resolved
@@ -73,37 +73,24 @@
 | 1               | `prefix ++ payload` |
 
 Notation:
-<<<<<<< HEAD
-=======
-
->>>>>>> c576a7c5
+
 - `++`: concatenation of byte-strings
 - `span_start`: first L2 block in the span
 - `span_end`: last L2 block in the span
 - `uvarint`: unsigned Base128 varint, as defined in [protobuf spec]
-<<<<<<< HEAD
-- `rlp_encode`: a function that encodes a batch according to the [RLP format], and `[x, y, z]` denotes a list containing items `x`, `y` and `z`
-=======
 - `rlp_encode`: a function that encodes a batch according to the [RLP format],
   and `[x, y, z]` denotes a list containing items `x`, `y` and `z`
->>>>>>> c576a7c5
 
 [protobuf spec]: https://protobuf.dev/programming-guides/encoding/#varints
 
 Where:
 
 - `prefix = rel_timestamp ++ l1_origin_num ++ parent_check ++ l1_origin_check`
-<<<<<<< HEAD
-  - `rel_timestamp`: `uvarint` relative timestamp since L2 genesis, i.e. `span_start.timestamp - config.genesis.timestamp`.
-  - `l1_origin_num`: `uvarint` number of last l1 origin number. i.e. `span_end.l1_origin.number`
-  - `parent_check`: first 20 bytes of parent hash, the hash is truncated to 20 bytes for efficiency, i.e. `span_start.parent_hash[:20]`.
-=======
   - `rel_timestamp`: `uvarint` relative timestamp since L2 genesis,
     i.e. `span_start.timestamp - config.genesis.timestamp`.
   - `l1_origin_num`: `uvarint` number of last l1 origin number. i.e. `span_end.l1_origin.number`
   - `parent_check`: first 20 bytes of parent hash, the hash is truncated to 20 bytes for efficiency,
     i.e. `span_start.parent_hash[:20]`.
->>>>>>> c576a7c5
   - `l1_origin_check`: the block hash of the last L1 origin is referenced.
     The hash is truncated to 20 bytes for efficiency, i.e. `span_end.l1_origin.hash[:20]`.
 - `payload = block_count ++ origin_bits ++ block_tx_counts ++ txs`:
@@ -113,25 +100,16 @@
   - `block_tx_counts`: for each block, a `uvarint` of `len(block.transactions)`.
   - `txs`: L2 transactions which is reorganized and encoded as below.
 - `txs = contract_creation_bits ++ y_parity_bits ++ tx_sigs ++ tx_tos ++ tx_datas ++ tx_nonces ++ tx_gases`
-<<<<<<< HEAD
-  - `contract_creation_bits`: bit list of `sum(block_tx_counts)` bits, right-padded to a multiple of 8 bits, 1 bit per L2 transactions, indicating if transaction is a contract creation transaction.
-  - `y_parity_bits`: bit list of `sum(block_tx_counts)` bits, right-padded to a multiple of 8 bits, 1 bit per L2 transactions, indicating the y parity value when recovering transaction sender address.
-=======
   - `contract_creation_bits`: bit list of `sum(block_tx_counts)` bits, right-padded to a multiple of 8 bits,
     1 bit per L2 transactions, indicating if transaction is a contract creation transaction.
   - `y_parity_bits`: bit list of `sum(block_tx_counts)` bits, right-padded to a multiple of 8 bits,
     1 bit per L2 transactions, indicating the y parity value when recovering transaction sender address.
->>>>>>> c576a7c5
   - `tx_sigs`: concatenated list of transaction signatures
     - `r` is encoded as big-endian `uint256`
     - `s` is encoded as big-endian `uint256`
   - `tx_tos`: concatenated list of `to` field. `to` field in contract creation transaction will be `nil` and ignored.
-<<<<<<< HEAD
-  - `tx_datas`: concatenated list of variable length rlp encoded data follwing [EIP-2718] encoded format using `TransactionType`.
-=======
   - `tx_datas`: concatenated list of variable length rlp encoded data,
     matching the encoding of the fields as in the [EIP-2718] format of the `TransactionType`.
->>>>>>> c576a7c5
     - `legacy`: `rlp_encode(value, gasPrice, data)`
     - `1`: ([EIP-2930]): `0x01 ++ rlp_encode(value, gasPrice, data, accessList)`
     - `2`: ([EIP-1559]): `0x02 ++ rlp_encode(value, max_priority_fee_per_gas, max_fee_per_gas, data, access_list)`
@@ -152,19 +130,12 @@
 - `prefix = rel_timestamp ++ l1_origin_num ++ parent_check ++ l1_origin_check`:
   - Identical to `batch_version` 1
 - `payload = block_count ++ origin_bits ++ block_tx_counts ++ txs ++ fee_recipients`:
-<<<<<<< HEAD
-  - Every field definition identical to `batch_version` 1 except that `fee_recipients` is added to support decentralized sequencer.
-  - `fee_recipients = fee_recipients_idxs ++ fee_recipients_set`
-    - `fee_recipients_set`: concatenated list of unique L2 fee recipient address.
-    - `fee_recipients_idxs`: for each block, `uvarint` number of index to decode fee recipients from `fee_recipients_set`.
-=======
   - Every field definition identical to `batch_version` 1 except that `fee_recipients` is
     added to support more decentralized sequencing.
   - `fee_recipients = fee_recipients_idxs + fee_recipients_set`
     - `fee_recipients_set`: concatenated list of unique L2 fee recipient address.
     - `fee_recipients_idxs`: for each block,
       `uvarint` number of index to decode fee recipients from `fee_recipients_set`.
->>>>>>> c576a7c5
 
 [EIP-2718]: https://eips.ethereum.org/EIPS/eip-2718
 
@@ -172,54 +143,11 @@
 
 [EIP-1559]: https://eips.ethereum.org/EIPS/eip-1559
 
-<<<<<<< HEAD
-
-=======
->>>>>>> c576a7c5
 ## Optimization Strategies
 
 ### Truncating information and storing only necessary data
 
 The following fields stores truncated data:
-<<<<<<< HEAD
-- `rel_timestamp`: We can save two bytes by storing `rel_timestamp` instead of the full `span_start.timestamp`.
-- `parent_check` and `l1_origin_check`: We can save twelve bytes by truncating twelve bytes from the full hash, while having enough safety.
-
-### `tx_data_headers` removal from the initial span batch specs
-
-We do not need to store length per each `tx_datas` elements even if those are variable length, because the elements itself is RLP encoded, containing their length in RLP prefix.
-
-### `Chain ID` removal from the initial span batch specs
-Every transaction has chain id. We do not need to include chain id in span batch because L2 already knows its chain id, and use its own value for processing span batches while derivation.
-
-### Reorganization of constant length transaction fields
-
-`signature`, `nonce`, `gaslimit`, `to` field are constant size, so these were split up completely and are grouped into individual arrays. This adds more complexity, but organizes data for improved compression by grouping data with similar data pattern.
-
-### RLP encoding for only variable length fields
-
-Further size optimization can be done by customly packing variable length fields, such as `access_list`. However doing this will introduce much more code complexity, comparing to benefitting by size reduction.
-
-Our goal is to find the sweet spot on code complexity - span batch size tradeoff. I decided that using RLP for all variable length fields will be the best option, not risking codebase with gnarly custom encoding/decoding implementations.
-
-### Store `y_parity` instead of `v`
-
-For legacy type transactions, `v = 2 * ChainID + y_parity`. For other types of transactions, `v = y_parity`. We may only store `y_parity`, which is single bit per L2 transction.
-
-This optimization will benefit more when ratio between number of legacy type transactions over number of transactions excluding deposit tx is higher. Deposit transactions are excluded in batches and are never written at L1 so excluded while analyzing.
-
-### Adjust `txs` Data Layout for Better Compression
-
-There are (7 choose 2) * 5! = 2520 permutations of ordering fields of `txs`. It is not 7! because `contract_creation_bits` must be first decoded in order to decode `tx_tos`. We experimented to find out the best layout for compression. It turned out placing random data together(`TxSigs`, `TxTos`, `TxDatas`), then placing leftovers helped gzip to gain more size reduction.
-
-### `fee_recipients` Encoding Scheme
-
-Let `K` := number of unique fee recipients(cardinality) per span batch. Let `N` := number of L2 blocks. If we naively encode each fee recipients by concating every fee recipients, it will need `20 * N` bytes. If we manage `fee_recipients_idxs` and `fee_recipients_set`, It will need at most `max uvarint size * N = 8 * N`, `20 * K` bytes each. If `20 * N > 8 * N + 20 * K` then maintaining index of fee recipients is better in size.
-
-we thought sequencer rotation happens not much often, so assumed that `K` will be much lesser than `N`. The assumption makes upper inequality to hold. Therefore we decided to manage `fee_recipients_idxs` and `fee_recipients_set` separately. More complexity but less data size.
-
-## How derivation works with Span Batch?
-=======
 
 - `rel_timestamp`: We can save two bytes by storing `rel_timestamp` instead of the full `span_start.timestamp`.
 - `parent_check` and `l1_origin_check`: We can save twelve bytes by truncating twelve bytes from the full hash,
@@ -280,7 +208,6 @@
 
 ## How derivation works with Span Batch?
 
->>>>>>> c576a7c5
 - Block Timestamp
   - The first L2 block's block timestamp is `rel_timestamp + L2Genesis.Timestamp`.
   - Then we can derive other blocks timestamp by adding L2 block time for each.
@@ -290,19 +217,12 @@
   - `ith block's L1 origin number = (i-1)th block's L1 origin number + (origin_bits[i] ? 1 : 0)`
 - L1 Origin Hash
   - We only need the `l1_origin_check`, the truncated L1 origin hash of the last L2 block of Span Batch.
-<<<<<<< HEAD
-  - If the last block references canonical L1 chain as its origin, we can ensure the all other blocks' origins are consistent with the canonical L1 chain.
-- Parent hash
-  - In V0 Batch spec, we need batch's parent hash to validate if batch's parent is consistent with current L2 safe head.
-  - But in the case of Span Batch, because it contains consecutive L2 blocks in the span, we don't need to validate all blocks' parent hash except the first block.
-=======
   - If the last block references canonical L1 chain as its origin,
     we can ensure the all other blocks' origins are consistent with the canonical L1 chain.
 - Parent hash
   - In V0 Batch spec, we need batch's parent hash to validate if batch's parent is consistent with current L2 safe head.
   - But in the case of Span Batch, because it contains consecutive L2 blocks in the span,
     we do not need to validate all blocks' parent hash except the first block.
->>>>>>> c576a7c5
 - Transactions
   - Deposit transactions can be derived from its L1 origin, identical with V0 batch.
   - User transactions can be derived by following way:
@@ -350,15 +270,10 @@
       i.e. the L1 origin cannot change by more than one L1 block per L2 block.
     - If `batch.l1_origin_check` does not match the canonical L1 chain at `end_epoch_num` -> `drop`:
       verify the batch is intended for this L1 chain.
-<<<<<<< HEAD
-      - After upper `l1_origin_check` check is passed, we don't need to check if the origin is past `inclusion_block_number` because of the following invariant.
-      - Invariant: the epoch-num in the batch is always less than the inclusion block number, if and only if the L1 epoch hash is correct.
-=======
       - After upper `l1_origin_check` check is passed, we don't need to check if the origin
         is past `inclusion_block_number` because of the following invariant.
       - Invariant: the epoch-num in the batch is always less than the inclusion block number,
         if and only if the L1 epoch hash is correct.
->>>>>>> c576a7c5
     - `start_epoch_num < epoch.number` -> `drop`: must have been duplicate batch,
       we may be past this L1 block in the safe L2 chain. If a span-batch overlaps with older information,
       it is dropped, since partially valid span-batches are not accepted.
@@ -367,12 +282,8 @@
   - Variables:
     - `block_input`: an L2 block from the span-batch,
       with L1 origin as derived from the `origin_bits` and now established canonical L1 chain.
-<<<<<<< HEAD
-    - `next_epoch`: `block_input.origin`'s next L1 block. it may reach to the next origin outside of the L1 origins of the span.
-=======
     - `next_epoch`: `block_input.origin`'s next L1 block.
       It may reach to the next origin outside the L1 origins of the span.
->>>>>>> c576a7c5
   - Rules:
     - For each `block_input` that can be read from the span-batch:
       - `block_input.timestamp < block_input.origin.time` -> `drop`: enforce the min L2 timestamp rule.
